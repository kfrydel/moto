--- conflicted
+++ resolved
@@ -1603,11 +1603,7 @@
         AvailabilityZone='us-east-1a')
     subnet2 = ec2.create_subnet(
         VpcId=vpc.id,
-<<<<<<< HEAD
-        CidrBlock='172.28.7.192/26',
-=======
         CidrBlock='172.28.7.128/26',
->>>>>>> 1cbfa4a4
         AvailabilityZone='us-east-1b')
 
     response = conn.create_load_balancer(

<<<<<<< HEAD
from __future__ import unicode_literals
# Ensure 'assert_raises' context manager support for Python 2.6
import tests.backport_assert_raises
from nose.tools import assert_raises

import boto3
import boto
from boto.exception import EC2ResponseError

import sure  # noqa

from moto import mock_ec2, mock_ec2_deprecated

SAMPLE_DOMAIN_NAME = u'example.com'
SAMPLE_NAME_SERVERS = [u'10.0.0.6', u'10.0.0.7']


@mock_ec2_deprecated
def test_dhcp_options_associate():
    """ associate dhcp option """
    conn = boto.connect_vpc('the_key', 'the_secret')
    dhcp_options = conn.create_dhcp_options(
        SAMPLE_DOMAIN_NAME, SAMPLE_NAME_SERVERS)
    vpc = conn.create_vpc("10.0.0.0/16")

    rval = conn.associate_dhcp_options(dhcp_options.id, vpc.id)
    rval.should.be.equal(True)


@mock_ec2_deprecated
def test_dhcp_options_associate_invalid_dhcp_id():
    """ associate dhcp option bad dhcp options id """
    conn = boto.connect_vpc('the_key', 'the_secret')
    vpc = conn.create_vpc("10.0.0.0/16")

    with assert_raises(EC2ResponseError) as cm:
        conn.associate_dhcp_options("foo", vpc.id)
    cm.exception.code.should.equal('InvalidDhcpOptionID.NotFound')
    cm.exception.status.should.equal(400)
    cm.exception.request_id.should_not.be.none


@mock_ec2_deprecated
def test_dhcp_options_associate_invalid_vpc_id():
    """ associate dhcp option invalid vpc id """
    conn = boto.connect_vpc('the_key', 'the_secret')
    dhcp_options = conn.create_dhcp_options(
        SAMPLE_DOMAIN_NAME, SAMPLE_NAME_SERVERS)

    with assert_raises(EC2ResponseError) as cm:
        conn.associate_dhcp_options(dhcp_options.id, "foo")
    cm.exception.code.should.equal('InvalidVpcID.NotFound')
    cm.exception.status.should.equal(400)
    cm.exception.request_id.should_not.be.none


@mock_ec2_deprecated
def test_dhcp_options_delete_with_vpc():
    """Test deletion of dhcp options with vpc"""
    conn = boto.connect_vpc('the_key', 'the_secret')
    dhcp_options = conn.create_dhcp_options(
        SAMPLE_DOMAIN_NAME, SAMPLE_NAME_SERVERS)
    dhcp_options_id = dhcp_options.id
    vpc = conn.create_vpc("10.0.0.0/16")

    rval = conn.associate_dhcp_options(dhcp_options_id, vpc.id)
    rval.should.be.equal(True)

    with assert_raises(EC2ResponseError) as cm:
        conn.delete_dhcp_options(dhcp_options_id)
    cm.exception.code.should.equal('DependencyViolation')
    cm.exception.status.should.equal(400)
    cm.exception.request_id.should_not.be.none

    vpc.delete()

    with assert_raises(EC2ResponseError) as cm:
        conn.get_all_dhcp_options([dhcp_options_id])
    cm.exception.code.should.equal('InvalidDhcpOptionID.NotFound')
    cm.exception.status.should.equal(400)
    cm.exception.request_id.should_not.be.none


@mock_ec2_deprecated
def test_create_dhcp_options():
    """Create most basic dhcp option"""
    conn = boto.connect_vpc('the_key', 'the_secret')

    dhcp_option = conn.create_dhcp_options(
        SAMPLE_DOMAIN_NAME, SAMPLE_NAME_SERVERS)
    dhcp_option.options[u'domain-name'][0].should.be.equal(SAMPLE_DOMAIN_NAME)
    dhcp_option.options[
        u'domain-name-servers'][0].should.be.equal(SAMPLE_NAME_SERVERS[0])
    dhcp_option.options[
        u'domain-name-servers'][1].should.be.equal(SAMPLE_NAME_SERVERS[1])


@mock_ec2_deprecated
def test_create_dhcp_options_invalid_options():
    """Create invalid dhcp options"""
    conn = boto.connect_vpc('the_key', 'the_secret')
    servers = ["f", "f", "f", "f", "f"]

    with assert_raises(EC2ResponseError) as cm:
        conn.create_dhcp_options(ntp_servers=servers)
    cm.exception.code.should.equal('InvalidParameterValue')
    cm.exception.status.should.equal(400)
    cm.exception.request_id.should_not.be.none

    with assert_raises(EC2ResponseError) as cm:
        conn.create_dhcp_options(netbios_node_type="0")
    cm.exception.code.should.equal('InvalidParameterValue')
    cm.exception.status.should.equal(400)
    cm.exception.request_id.should_not.be.none


@mock_ec2_deprecated
def test_describe_dhcp_options():
    """Test dhcp options lookup by id"""
    conn = boto.connect_vpc('the_key', 'the_secret')

    dhcp_option = conn.create_dhcp_options()
    dhcp_options = conn.get_all_dhcp_options([dhcp_option.id])
    dhcp_options.should.be.length_of(1)

    dhcp_options = conn.get_all_dhcp_options()
    dhcp_options.should.be.length_of(1)


@mock_ec2_deprecated
def test_describe_dhcp_options_invalid_id():
    """get error on invalid dhcp_option_id lookup"""
    conn = boto.connect_vpc('the_key', 'the_secret')

    with assert_raises(EC2ResponseError) as cm:
        conn.get_all_dhcp_options(["1"])
    cm.exception.code.should.equal('InvalidDhcpOptionID.NotFound')
    cm.exception.status.should.equal(400)
    cm.exception.request_id.should_not.be.none


@mock_ec2_deprecated
def test_delete_dhcp_options():
    """delete dhcp option"""
    conn = boto.connect_vpc('the_key', 'the_secret')

    dhcp_option = conn.create_dhcp_options()
    dhcp_options = conn.get_all_dhcp_options([dhcp_option.id])
    dhcp_options.should.be.length_of(1)

    conn.delete_dhcp_options(dhcp_option.id)  # .should.be.equal(True)

    with assert_raises(EC2ResponseError) as cm:
        conn.get_all_dhcp_options([dhcp_option.id])
    cm.exception.code.should.equal('InvalidDhcpOptionID.NotFound')
    cm.exception.status.should.equal(400)
    cm.exception.request_id.should_not.be.none


@mock_ec2_deprecated
def test_delete_dhcp_options_invalid_id():
    conn = boto.connect_vpc('the_key', 'the_secret')

    conn.create_dhcp_options()

    with assert_raises(EC2ResponseError) as cm:
        conn.delete_dhcp_options("dopt-abcd1234")
    cm.exception.code.should.equal('InvalidDhcpOptionID.NotFound')
    cm.exception.status.should.equal(400)
    cm.exception.request_id.should_not.be.none


@mock_ec2_deprecated
def test_delete_dhcp_options_malformed_id():
    conn = boto.connect_vpc('the_key', 'the_secret')

    conn.create_dhcp_options()

    with assert_raises(EC2ResponseError) as cm:
        conn.delete_dhcp_options("foo-abcd1234")
    cm.exception.code.should.equal('InvalidDhcpOptionsId.Malformed')
    cm.exception.status.should.equal(400)
    cm.exception.request_id.should_not.be.none


@mock_ec2_deprecated
def test_dhcp_tagging():
    conn = boto.connect_vpc('the_key', 'the_secret')
    dhcp_option = conn.create_dhcp_options()

    dhcp_option.add_tag("a key", "some value")

    tag = conn.get_all_tags()[0]
    tag.name.should.equal("a key")
    tag.value.should.equal("some value")

    # Refresh the DHCP options
    dhcp_option = conn.get_all_dhcp_options()[0]
    dhcp_option.tags.should.have.length_of(1)
    dhcp_option.tags["a key"].should.equal("some value")


@mock_ec2_deprecated
def test_dhcp_options_get_by_tag():
    conn = boto.connect_vpc('the_key', 'the_secret')

    dhcp1 = conn.create_dhcp_options('example.com', ['10.0.10.2'])
    dhcp1.add_tag('Name', 'TestDhcpOptions1')
    dhcp1.add_tag('test-tag', 'test-value')

    dhcp2 = conn.create_dhcp_options('example.com', ['10.0.20.2'])
    dhcp2.add_tag('Name', 'TestDhcpOptions2')
    dhcp2.add_tag('test-tag', 'test-value')

    filters = {'tag:Name': 'TestDhcpOptions1', 'tag:test-tag': 'test-value'}
    dhcp_options_sets = conn.get_all_dhcp_options(filters=filters)

    dhcp_options_sets.should.have.length_of(1)
    dhcp_options_sets[0].options[
        'domain-name'][0].should.be.equal('example.com')
    dhcp_options_sets[0].options[
        'domain-name-servers'][0].should.be.equal('10.0.10.2')
    dhcp_options_sets[0].tags['Name'].should.equal('TestDhcpOptions1')
    dhcp_options_sets[0].tags['test-tag'].should.equal('test-value')

    filters = {'tag:Name': 'TestDhcpOptions2', 'tag:test-tag': 'test-value'}
    dhcp_options_sets = conn.get_all_dhcp_options(filters=filters)

    dhcp_options_sets.should.have.length_of(1)
    dhcp_options_sets[0].options[
        'domain-name'][0].should.be.equal('example.com')
    dhcp_options_sets[0].options[
        'domain-name-servers'][0].should.be.equal('10.0.20.2')
    dhcp_options_sets[0].tags['Name'].should.equal('TestDhcpOptions2')
    dhcp_options_sets[0].tags['test-tag'].should.equal('test-value')

    filters = {'tag:test-tag': 'test-value'}
    dhcp_options_sets = conn.get_all_dhcp_options(filters=filters)

    dhcp_options_sets.should.have.length_of(2)


@mock_ec2_deprecated
def test_dhcp_options_get_by_id():
    conn = boto.connect_vpc('the_key', 'the_secret')

    dhcp1 = conn.create_dhcp_options('test1.com', ['10.0.10.2'])
    dhcp1.add_tag('Name', 'TestDhcpOptions1')
    dhcp1.add_tag('test-tag', 'test-value')
    dhcp1_id = dhcp1.id

    dhcp2 = conn.create_dhcp_options('test2.com', ['10.0.20.2'])
    dhcp2.add_tag('Name', 'TestDhcpOptions2')
    dhcp2.add_tag('test-tag', 'test-value')
    dhcp2_id = dhcp2.id

    dhcp_options_sets = conn.get_all_dhcp_options()
    dhcp_options_sets.should.have.length_of(2)

    dhcp_options_sets = conn.get_all_dhcp_options(
        filters={'dhcp-options-id': dhcp1_id})

    dhcp_options_sets.should.have.length_of(1)
    dhcp_options_sets[0].options['domain-name'][0].should.be.equal('test1.com')
    dhcp_options_sets[0].options[
        'domain-name-servers'][0].should.be.equal('10.0.10.2')

    dhcp_options_sets = conn.get_all_dhcp_options(
        filters={'dhcp-options-id': dhcp2_id})

    dhcp_options_sets.should.have.length_of(1)
    dhcp_options_sets[0].options['domain-name'][0].should.be.equal('test2.com')
    dhcp_options_sets[0].options[
        'domain-name-servers'][0].should.be.equal('10.0.20.2')


@mock_ec2
def test_dhcp_options_get_by_value_filter():
    ec2 = boto3.resource('ec2', region_name='us-west-1')

    ec2.create_dhcp_options(DhcpConfigurations=[
        {'Key': 'domain-name', 'Values': ['example.com']},
        {'Key': 'domain-name-servers', 'Values': ['10.0.10.2']}
    ])

    ec2.create_dhcp_options(DhcpConfigurations=[
        {'Key': 'domain-name', 'Values': ['example.com']},
        {'Key': 'domain-name-servers', 'Values': ['10.0.20.2']}
    ])

    ec2.create_dhcp_options(DhcpConfigurations=[
        {'Key': 'domain-name', 'Values': ['example.com']},
        {'Key': 'domain-name-servers', 'Values': ['10.0.30.2']}
    ])

    filters = [{'Name': 'value', 'Values': ['10.0.10.2']}]
    dhcp_options_sets = list(ec2.dhcp_options_sets.filter(Filters=filters))
    dhcp_options_sets.should.have.length_of(1)


@mock_ec2
def test_dhcp_options_get_by_key_filter():
    ec2 = boto3.resource('ec2', region_name='us-west-1')

    ec2.create_dhcp_options(DhcpConfigurations=[
        {'Key': 'domain-name', 'Values': ['example.com']},
        {'Key': 'domain-name-servers', 'Values': ['10.0.10.2']}
    ])

    ec2.create_dhcp_options(DhcpConfigurations=[
        {'Key': 'domain-name', 'Values': ['example.com']},
        {'Key': 'domain-name-servers', 'Values': ['10.0.20.2']}
    ])

    ec2.create_dhcp_options(DhcpConfigurations=[
        {'Key': 'domain-name', 'Values': ['example.com']},
        {'Key': 'domain-name-servers', 'Values': ['10.0.30.2']}
    ])

    filters = [{'Name': 'key', 'Values': ['domain-name']}]
    dhcp_options_sets = list(ec2.dhcp_options_sets.filter(Filters=filters))
    dhcp_options_sets.should.have.length_of(3)


@mock_ec2_deprecated
def test_dhcp_options_get_by_invalid_filter():
    conn = boto.connect_vpc('the_key', 'the_secret')

    conn.create_dhcp_options(SAMPLE_DOMAIN_NAME, SAMPLE_NAME_SERVERS)
    filters = {'invalid-filter': 'invalid-value'}

    conn.get_all_dhcp_options.when.called_with(
        filters=filters).should.throw(NotImplementedError)
=======
from __future__ import unicode_literals

# Ensure 'assert_raises' context manager support for Python 2.6
import tests.backport_assert_raises
from nose.tools import assert_raises

import boto3
import boto
from boto.exception import EC2ResponseError

import sure  # noqa

from moto import mock_ec2, mock_ec2_deprecated

SAMPLE_DOMAIN_NAME = "example.com"
SAMPLE_NAME_SERVERS = ["10.0.0.6", "10.0.0.7"]


@mock_ec2_deprecated
def test_dhcp_options_associate():
    """ associate dhcp option """
    conn = boto.connect_vpc("the_key", "the_secret")
    dhcp_options = conn.create_dhcp_options(SAMPLE_DOMAIN_NAME, SAMPLE_NAME_SERVERS)
    vpc = conn.create_vpc("10.0.0.0/16")

    rval = conn.associate_dhcp_options(dhcp_options.id, vpc.id)
    rval.should.be.equal(True)


@mock_ec2_deprecated
def test_dhcp_options_associate_invalid_dhcp_id():
    """ associate dhcp option bad dhcp options id """
    conn = boto.connect_vpc("the_key", "the_secret")
    vpc = conn.create_vpc("10.0.0.0/16")

    with assert_raises(EC2ResponseError) as cm:
        conn.associate_dhcp_options("foo", vpc.id)
    cm.exception.code.should.equal("InvalidDhcpOptionID.NotFound")
    cm.exception.status.should.equal(400)
    cm.exception.request_id.should_not.be.none


@mock_ec2_deprecated
def test_dhcp_options_associate_invalid_vpc_id():
    """ associate dhcp option invalid vpc id """
    conn = boto.connect_vpc("the_key", "the_secret")
    dhcp_options = conn.create_dhcp_options(SAMPLE_DOMAIN_NAME, SAMPLE_NAME_SERVERS)

    with assert_raises(EC2ResponseError) as cm:
        conn.associate_dhcp_options(dhcp_options.id, "foo")
    cm.exception.code.should.equal("InvalidVpcID.NotFound")
    cm.exception.status.should.equal(400)
    cm.exception.request_id.should_not.be.none


@mock_ec2_deprecated
def test_dhcp_options_delete_with_vpc():
    """Test deletion of dhcp options with vpc"""
    conn = boto.connect_vpc("the_key", "the_secret")
    dhcp_options = conn.create_dhcp_options(SAMPLE_DOMAIN_NAME, SAMPLE_NAME_SERVERS)
    dhcp_options_id = dhcp_options.id
    vpc = conn.create_vpc("10.0.0.0/16")

    rval = conn.associate_dhcp_options(dhcp_options_id, vpc.id)
    rval.should.be.equal(True)

    with assert_raises(EC2ResponseError) as cm:
        conn.delete_dhcp_options(dhcp_options_id)
    cm.exception.code.should.equal("DependencyViolation")
    cm.exception.status.should.equal(400)
    cm.exception.request_id.should_not.be.none

    vpc.delete()

    with assert_raises(EC2ResponseError) as cm:
        conn.get_all_dhcp_options([dhcp_options_id])
    cm.exception.code.should.equal("InvalidDhcpOptionID.NotFound")
    cm.exception.status.should.equal(400)
    cm.exception.request_id.should_not.be.none


@mock_ec2_deprecated
def test_create_dhcp_options():
    """Create most basic dhcp option"""
    conn = boto.connect_vpc("the_key", "the_secret")

    dhcp_option = conn.create_dhcp_options(SAMPLE_DOMAIN_NAME, SAMPLE_NAME_SERVERS)
    dhcp_option.options["domain-name"][0].should.be.equal(SAMPLE_DOMAIN_NAME)
    dhcp_option.options["domain-name-servers"][0].should.be.equal(
        SAMPLE_NAME_SERVERS[0]
    )
    dhcp_option.options["domain-name-servers"][1].should.be.equal(
        SAMPLE_NAME_SERVERS[1]
    )


@mock_ec2_deprecated
def test_create_dhcp_options_invalid_options():
    """Create invalid dhcp options"""
    conn = boto.connect_vpc("the_key", "the_secret")
    servers = ["f", "f", "f", "f", "f"]

    with assert_raises(EC2ResponseError) as cm:
        conn.create_dhcp_options(ntp_servers=servers)
    cm.exception.code.should.equal("InvalidParameterValue")
    cm.exception.status.should.equal(400)
    cm.exception.request_id.should_not.be.none

    with assert_raises(EC2ResponseError) as cm:
        conn.create_dhcp_options(netbios_node_type="0")
    cm.exception.code.should.equal("InvalidParameterValue")
    cm.exception.status.should.equal(400)
    cm.exception.request_id.should_not.be.none


@mock_ec2_deprecated
def test_describe_dhcp_options():
    """Test dhcp options lookup by id"""
    conn = boto.connect_vpc("the_key", "the_secret")

    dhcp_option = conn.create_dhcp_options()
    dhcp_options = conn.get_all_dhcp_options([dhcp_option.id])
    dhcp_options.should.be.length_of(1)

    dhcp_options = conn.get_all_dhcp_options()
    dhcp_options.should.be.length_of(1)


@mock_ec2_deprecated
def test_describe_dhcp_options_invalid_id():
    """get error on invalid dhcp_option_id lookup"""
    conn = boto.connect_vpc("the_key", "the_secret")

    with assert_raises(EC2ResponseError) as cm:
        conn.get_all_dhcp_options(["1"])
    cm.exception.code.should.equal("InvalidDhcpOptionID.NotFound")
    cm.exception.status.should.equal(400)
    cm.exception.request_id.should_not.be.none


@mock_ec2_deprecated
def test_delete_dhcp_options():
    """delete dhcp option"""
    conn = boto.connect_vpc("the_key", "the_secret")

    dhcp_option = conn.create_dhcp_options()
    dhcp_options = conn.get_all_dhcp_options([dhcp_option.id])
    dhcp_options.should.be.length_of(1)

    conn.delete_dhcp_options(dhcp_option.id)  # .should.be.equal(True)

    with assert_raises(EC2ResponseError) as cm:
        conn.get_all_dhcp_options([dhcp_option.id])
    cm.exception.code.should.equal("InvalidDhcpOptionID.NotFound")
    cm.exception.status.should.equal(400)
    cm.exception.request_id.should_not.be.none


@mock_ec2_deprecated
def test_delete_dhcp_options_invalid_id():
    conn = boto.connect_vpc("the_key", "the_secret")

    conn.create_dhcp_options()

    with assert_raises(EC2ResponseError) as cm:
        conn.delete_dhcp_options("dopt-abcd1234")
    cm.exception.code.should.equal("InvalidDhcpOptionID.NotFound")
    cm.exception.status.should.equal(400)
    cm.exception.request_id.should_not.be.none


@mock_ec2_deprecated
def test_delete_dhcp_options_malformed_id():
    conn = boto.connect_vpc("the_key", "the_secret")

    conn.create_dhcp_options()

    with assert_raises(EC2ResponseError) as cm:
        conn.delete_dhcp_options("foo-abcd1234")
    cm.exception.code.should.equal("InvalidDhcpOptionsId.Malformed")
    cm.exception.status.should.equal(400)
    cm.exception.request_id.should_not.be.none


@mock_ec2_deprecated
def test_dhcp_tagging():
    conn = boto.connect_vpc("the_key", "the_secret")
    dhcp_option = conn.create_dhcp_options()

    dhcp_option.add_tag("a key", "some value")

    tag = conn.get_all_tags()[0]
    tag.name.should.equal("a key")
    tag.value.should.equal("some value")

    # Refresh the DHCP options
    dhcp_option = conn.get_all_dhcp_options()[0]
    dhcp_option.tags.should.have.length_of(1)
    dhcp_option.tags["a key"].should.equal("some value")


@mock_ec2_deprecated
def test_dhcp_options_get_by_tag():
    conn = boto.connect_vpc("the_key", "the_secret")

    dhcp1 = conn.create_dhcp_options("example.com", ["10.0.10.2"])
    dhcp1.add_tag("Name", "TestDhcpOptions1")
    dhcp1.add_tag("test-tag", "test-value")

    dhcp2 = conn.create_dhcp_options("example.com", ["10.0.20.2"])
    dhcp2.add_tag("Name", "TestDhcpOptions2")
    dhcp2.add_tag("test-tag", "test-value")

    filters = {"tag:Name": "TestDhcpOptions1", "tag:test-tag": "test-value"}
    dhcp_options_sets = conn.get_all_dhcp_options(filters=filters)

    dhcp_options_sets.should.have.length_of(1)
    dhcp_options_sets[0].options["domain-name"][0].should.be.equal("example.com")
    dhcp_options_sets[0].options["domain-name-servers"][0].should.be.equal("10.0.10.2")
    dhcp_options_sets[0].tags["Name"].should.equal("TestDhcpOptions1")
    dhcp_options_sets[0].tags["test-tag"].should.equal("test-value")

    filters = {"tag:Name": "TestDhcpOptions2", "tag:test-tag": "test-value"}
    dhcp_options_sets = conn.get_all_dhcp_options(filters=filters)

    dhcp_options_sets.should.have.length_of(1)
    dhcp_options_sets[0].options["domain-name"][0].should.be.equal("example.com")
    dhcp_options_sets[0].options["domain-name-servers"][0].should.be.equal("10.0.20.2")
    dhcp_options_sets[0].tags["Name"].should.equal("TestDhcpOptions2")
    dhcp_options_sets[0].tags["test-tag"].should.equal("test-value")

    filters = {"tag:test-tag": "test-value"}
    dhcp_options_sets = conn.get_all_dhcp_options(filters=filters)

    dhcp_options_sets.should.have.length_of(2)


@mock_ec2_deprecated
def test_dhcp_options_get_by_id():
    conn = boto.connect_vpc("the_key", "the_secret")

    dhcp1 = conn.create_dhcp_options("test1.com", ["10.0.10.2"])
    dhcp1.add_tag("Name", "TestDhcpOptions1")
    dhcp1.add_tag("test-tag", "test-value")
    dhcp1_id = dhcp1.id

    dhcp2 = conn.create_dhcp_options("test2.com", ["10.0.20.2"])
    dhcp2.add_tag("Name", "TestDhcpOptions2")
    dhcp2.add_tag("test-tag", "test-value")
    dhcp2_id = dhcp2.id

    dhcp_options_sets = conn.get_all_dhcp_options()
    dhcp_options_sets.should.have.length_of(2)

    dhcp_options_sets = conn.get_all_dhcp_options(filters={"dhcp-options-id": dhcp1_id})

    dhcp_options_sets.should.have.length_of(1)
    dhcp_options_sets[0].options["domain-name"][0].should.be.equal("test1.com")
    dhcp_options_sets[0].options["domain-name-servers"][0].should.be.equal("10.0.10.2")

    dhcp_options_sets = conn.get_all_dhcp_options(filters={"dhcp-options-id": dhcp2_id})

    dhcp_options_sets.should.have.length_of(1)
    dhcp_options_sets[0].options["domain-name"][0].should.be.equal("test2.com")
    dhcp_options_sets[0].options["domain-name-servers"][0].should.be.equal("10.0.20.2")


@mock_ec2
def test_dhcp_options_get_by_value_filter():
    ec2 = boto3.resource("ec2", region_name="us-west-1")

    ec2.create_dhcp_options(
        DhcpConfigurations=[
            {"Key": "domain-name", "Values": ["example.com"]},
            {"Key": "domain-name-servers", "Values": ["10.0.10.2"]},
        ]
    )

    ec2.create_dhcp_options(
        DhcpConfigurations=[
            {"Key": "domain-name", "Values": ["example.com"]},
            {"Key": "domain-name-servers", "Values": ["10.0.20.2"]},
        ]
    )

    ec2.create_dhcp_options(
        DhcpConfigurations=[
            {"Key": "domain-name", "Values": ["example.com"]},
            {"Key": "domain-name-servers", "Values": ["10.0.30.2"]},
        ]
    )

    filters = [{"Name": "value", "Values": ["10.0.10.2"]}]
    dhcp_options_sets = list(ec2.dhcp_options_sets.filter(Filters=filters))
    dhcp_options_sets.should.have.length_of(1)


@mock_ec2
def test_dhcp_options_get_by_key_filter():
    ec2 = boto3.resource("ec2", region_name="us-west-1")

    ec2.create_dhcp_options(
        DhcpConfigurations=[
            {"Key": "domain-name", "Values": ["example.com"]},
            {"Key": "domain-name-servers", "Values": ["10.0.10.2"]},
        ]
    )

    ec2.create_dhcp_options(
        DhcpConfigurations=[
            {"Key": "domain-name", "Values": ["example.com"]},
            {"Key": "domain-name-servers", "Values": ["10.0.20.2"]},
        ]
    )

    ec2.create_dhcp_options(
        DhcpConfigurations=[
            {"Key": "domain-name", "Values": ["example.com"]},
            {"Key": "domain-name-servers", "Values": ["10.0.30.2"]},
        ]
    )

    filters = [{"Name": "key", "Values": ["domain-name"]}]
    dhcp_options_sets = list(ec2.dhcp_options_sets.filter(Filters=filters))
    dhcp_options_sets.should.have.length_of(3)


@mock_ec2_deprecated
def test_dhcp_options_get_by_invalid_filter():
    conn = boto.connect_vpc("the_key", "the_secret")

    conn.create_dhcp_options(SAMPLE_DOMAIN_NAME, SAMPLE_NAME_SERVERS)
    filters = {"invalid-filter": "invalid-value"}

    conn.get_all_dhcp_options.when.called_with(filters=filters).should.throw(
        NotImplementedError
    )
>>>>>>> b8a1f852
<|MERGE_RESOLUTION|>--- conflicted
+++ resolved
@@ -1,5 +1,5 @@
-<<<<<<< HEAD
 from __future__ import unicode_literals
+
 # Ensure 'assert_raises' context manager support for Python 2.6
 import tests.backport_assert_raises
 from nose.tools import assert_raises
@@ -12,16 +12,15 @@
 
 from moto import mock_ec2, mock_ec2_deprecated
 
-SAMPLE_DOMAIN_NAME = u'example.com'
-SAMPLE_NAME_SERVERS = [u'10.0.0.6', u'10.0.0.7']
+SAMPLE_DOMAIN_NAME = "example.com"
+SAMPLE_NAME_SERVERS = ["10.0.0.6", "10.0.0.7"]
 
 
 @mock_ec2_deprecated
 def test_dhcp_options_associate():
     """ associate dhcp option """
-    conn = boto.connect_vpc('the_key', 'the_secret')
-    dhcp_options = conn.create_dhcp_options(
-        SAMPLE_DOMAIN_NAME, SAMPLE_NAME_SERVERS)
+    conn = boto.connect_vpc("the_key", "the_secret")
+    dhcp_options = conn.create_dhcp_options(SAMPLE_DOMAIN_NAME, SAMPLE_NAME_SERVERS)
     vpc = conn.create_vpc("10.0.0.0/16")
 
     rval = conn.associate_dhcp_options(dhcp_options.id, vpc.id)
@@ -31,12 +30,12 @@
 @mock_ec2_deprecated
 def test_dhcp_options_associate_invalid_dhcp_id():
     """ associate dhcp option bad dhcp options id """
-    conn = boto.connect_vpc('the_key', 'the_secret')
+    conn = boto.connect_vpc("the_key", "the_secret")
     vpc = conn.create_vpc("10.0.0.0/16")
 
     with assert_raises(EC2ResponseError) as cm:
         conn.associate_dhcp_options("foo", vpc.id)
-    cm.exception.code.should.equal('InvalidDhcpOptionID.NotFound')
+    cm.exception.code.should.equal("InvalidDhcpOptionID.NotFound")
     cm.exception.status.should.equal(400)
     cm.exception.request_id.should_not.be.none
 
@@ -44,13 +43,12 @@
 @mock_ec2_deprecated
 def test_dhcp_options_associate_invalid_vpc_id():
     """ associate dhcp option invalid vpc id """
-    conn = boto.connect_vpc('the_key', 'the_secret')
-    dhcp_options = conn.create_dhcp_options(
-        SAMPLE_DOMAIN_NAME, SAMPLE_NAME_SERVERS)
+    conn = boto.connect_vpc("the_key", "the_secret")
+    dhcp_options = conn.create_dhcp_options(SAMPLE_DOMAIN_NAME, SAMPLE_NAME_SERVERS)
 
     with assert_raises(EC2ResponseError) as cm:
         conn.associate_dhcp_options(dhcp_options.id, "foo")
-    cm.exception.code.should.equal('InvalidVpcID.NotFound')
+    cm.exception.code.should.equal("InvalidVpcID.NotFound")
     cm.exception.status.should.equal(400)
     cm.exception.request_id.should_not.be.none
 
@@ -58,9 +56,8 @@
 @mock_ec2_deprecated
 def test_dhcp_options_delete_with_vpc():
     """Test deletion of dhcp options with vpc"""
-    conn = boto.connect_vpc('the_key', 'the_secret')
-    dhcp_options = conn.create_dhcp_options(
-        SAMPLE_DOMAIN_NAME, SAMPLE_NAME_SERVERS)
+    conn = boto.connect_vpc("the_key", "the_secret")
+    dhcp_options = conn.create_dhcp_options(SAMPLE_DOMAIN_NAME, SAMPLE_NAME_SERVERS)
     dhcp_options_id = dhcp_options.id
     vpc = conn.create_vpc("10.0.0.0/16")
 
@@ -69,7 +66,7 @@
 
     with assert_raises(EC2ResponseError) as cm:
         conn.delete_dhcp_options(dhcp_options_id)
-    cm.exception.code.should.equal('DependencyViolation')
+    cm.exception.code.should.equal("DependencyViolation")
     cm.exception.status.should.equal(400)
     cm.exception.request_id.should_not.be.none
 
@@ -77,7 +74,7 @@
 
     with assert_raises(EC2ResponseError) as cm:
         conn.get_all_dhcp_options([dhcp_options_id])
-    cm.exception.code.should.equal('InvalidDhcpOptionID.NotFound')
+    cm.exception.code.should.equal("InvalidDhcpOptionID.NotFound")
     cm.exception.status.should.equal(400)
     cm.exception.request_id.should_not.be.none
 
@@ -85,32 +82,33 @@
 @mock_ec2_deprecated
 def test_create_dhcp_options():
     """Create most basic dhcp option"""
-    conn = boto.connect_vpc('the_key', 'the_secret')
-
-    dhcp_option = conn.create_dhcp_options(
-        SAMPLE_DOMAIN_NAME, SAMPLE_NAME_SERVERS)
-    dhcp_option.options[u'domain-name'][0].should.be.equal(SAMPLE_DOMAIN_NAME)
-    dhcp_option.options[
-        u'domain-name-servers'][0].should.be.equal(SAMPLE_NAME_SERVERS[0])
-    dhcp_option.options[
-        u'domain-name-servers'][1].should.be.equal(SAMPLE_NAME_SERVERS[1])
+    conn = boto.connect_vpc("the_key", "the_secret")
+
+    dhcp_option = conn.create_dhcp_options(SAMPLE_DOMAIN_NAME, SAMPLE_NAME_SERVERS)
+    dhcp_option.options["domain-name"][0].should.be.equal(SAMPLE_DOMAIN_NAME)
+    dhcp_option.options["domain-name-servers"][0].should.be.equal(
+        SAMPLE_NAME_SERVERS[0]
+    )
+    dhcp_option.options["domain-name-servers"][1].should.be.equal(
+        SAMPLE_NAME_SERVERS[1]
+    )
 
 
 @mock_ec2_deprecated
 def test_create_dhcp_options_invalid_options():
     """Create invalid dhcp options"""
-    conn = boto.connect_vpc('the_key', 'the_secret')
+    conn = boto.connect_vpc("the_key", "the_secret")
     servers = ["f", "f", "f", "f", "f"]
 
     with assert_raises(EC2ResponseError) as cm:
         conn.create_dhcp_options(ntp_servers=servers)
-    cm.exception.code.should.equal('InvalidParameterValue')
+    cm.exception.code.should.equal("InvalidParameterValue")
     cm.exception.status.should.equal(400)
     cm.exception.request_id.should_not.be.none
 
     with assert_raises(EC2ResponseError) as cm:
         conn.create_dhcp_options(netbios_node_type="0")
-    cm.exception.code.should.equal('InvalidParameterValue')
+    cm.exception.code.should.equal("InvalidParameterValue")
     cm.exception.status.should.equal(400)
     cm.exception.request_id.should_not.be.none
 
@@ -118,7 +116,7 @@
 @mock_ec2_deprecated
 def test_describe_dhcp_options():
     """Test dhcp options lookup by id"""
-    conn = boto.connect_vpc('the_key', 'the_secret')
+    conn = boto.connect_vpc("the_key", "the_secret")
 
     dhcp_option = conn.create_dhcp_options()
     dhcp_options = conn.get_all_dhcp_options([dhcp_option.id])
@@ -131,11 +129,11 @@
 @mock_ec2_deprecated
 def test_describe_dhcp_options_invalid_id():
     """get error on invalid dhcp_option_id lookup"""
-    conn = boto.connect_vpc('the_key', 'the_secret')
+    conn = boto.connect_vpc("the_key", "the_secret")
 
     with assert_raises(EC2ResponseError) as cm:
         conn.get_all_dhcp_options(["1"])
-    cm.exception.code.should.equal('InvalidDhcpOptionID.NotFound')
+    cm.exception.code.should.equal("InvalidDhcpOptionID.NotFound")
     cm.exception.status.should.equal(400)
     cm.exception.request_id.should_not.be.none
 
@@ -143,7 +141,7 @@
 @mock_ec2_deprecated
 def test_delete_dhcp_options():
     """delete dhcp option"""
-    conn = boto.connect_vpc('the_key', 'the_secret')
+    conn = boto.connect_vpc("the_key", "the_secret")
 
     dhcp_option = conn.create_dhcp_options()
     dhcp_options = conn.get_all_dhcp_options([dhcp_option.id])
@@ -153,40 +151,40 @@
 
     with assert_raises(EC2ResponseError) as cm:
         conn.get_all_dhcp_options([dhcp_option.id])
-    cm.exception.code.should.equal('InvalidDhcpOptionID.NotFound')
+    cm.exception.code.should.equal("InvalidDhcpOptionID.NotFound")
     cm.exception.status.should.equal(400)
     cm.exception.request_id.should_not.be.none
 
 
 @mock_ec2_deprecated
 def test_delete_dhcp_options_invalid_id():
-    conn = boto.connect_vpc('the_key', 'the_secret')
+    conn = boto.connect_vpc("the_key", "the_secret")
 
     conn.create_dhcp_options()
 
     with assert_raises(EC2ResponseError) as cm:
         conn.delete_dhcp_options("dopt-abcd1234")
-    cm.exception.code.should.equal('InvalidDhcpOptionID.NotFound')
+    cm.exception.code.should.equal("InvalidDhcpOptionID.NotFound")
     cm.exception.status.should.equal(400)
     cm.exception.request_id.should_not.be.none
 
 
 @mock_ec2_deprecated
 def test_delete_dhcp_options_malformed_id():
-    conn = boto.connect_vpc('the_key', 'the_secret')
+    conn = boto.connect_vpc("the_key", "the_secret")
 
     conn.create_dhcp_options()
 
     with assert_raises(EC2ResponseError) as cm:
         conn.delete_dhcp_options("foo-abcd1234")
-    cm.exception.code.should.equal('InvalidDhcpOptionsId.Malformed')
+    cm.exception.code.should.equal("InvalidDhcpOptionsId.Malformed")
     cm.exception.status.should.equal(400)
     cm.exception.request_id.should_not.be.none
 
 
 @mock_ec2_deprecated
 def test_dhcp_tagging():
-    conn = boto.connect_vpc('the_key', 'the_secret')
+    conn = boto.connect_vpc("the_key", "the_secret")
     dhcp_option = conn.create_dhcp_options()
 
     dhcp_option.add_tag("a key", "some value")
@@ -203,339 +201,6 @@
 
 @mock_ec2_deprecated
 def test_dhcp_options_get_by_tag():
-    conn = boto.connect_vpc('the_key', 'the_secret')
-
-    dhcp1 = conn.create_dhcp_options('example.com', ['10.0.10.2'])
-    dhcp1.add_tag('Name', 'TestDhcpOptions1')
-    dhcp1.add_tag('test-tag', 'test-value')
-
-    dhcp2 = conn.create_dhcp_options('example.com', ['10.0.20.2'])
-    dhcp2.add_tag('Name', 'TestDhcpOptions2')
-    dhcp2.add_tag('test-tag', 'test-value')
-
-    filters = {'tag:Name': 'TestDhcpOptions1', 'tag:test-tag': 'test-value'}
-    dhcp_options_sets = conn.get_all_dhcp_options(filters=filters)
-
-    dhcp_options_sets.should.have.length_of(1)
-    dhcp_options_sets[0].options[
-        'domain-name'][0].should.be.equal('example.com')
-    dhcp_options_sets[0].options[
-        'domain-name-servers'][0].should.be.equal('10.0.10.2')
-    dhcp_options_sets[0].tags['Name'].should.equal('TestDhcpOptions1')
-    dhcp_options_sets[0].tags['test-tag'].should.equal('test-value')
-
-    filters = {'tag:Name': 'TestDhcpOptions2', 'tag:test-tag': 'test-value'}
-    dhcp_options_sets = conn.get_all_dhcp_options(filters=filters)
-
-    dhcp_options_sets.should.have.length_of(1)
-    dhcp_options_sets[0].options[
-        'domain-name'][0].should.be.equal('example.com')
-    dhcp_options_sets[0].options[
-        'domain-name-servers'][0].should.be.equal('10.0.20.2')
-    dhcp_options_sets[0].tags['Name'].should.equal('TestDhcpOptions2')
-    dhcp_options_sets[0].tags['test-tag'].should.equal('test-value')
-
-    filters = {'tag:test-tag': 'test-value'}
-    dhcp_options_sets = conn.get_all_dhcp_options(filters=filters)
-
-    dhcp_options_sets.should.have.length_of(2)
-
-
-@mock_ec2_deprecated
-def test_dhcp_options_get_by_id():
-    conn = boto.connect_vpc('the_key', 'the_secret')
-
-    dhcp1 = conn.create_dhcp_options('test1.com', ['10.0.10.2'])
-    dhcp1.add_tag('Name', 'TestDhcpOptions1')
-    dhcp1.add_tag('test-tag', 'test-value')
-    dhcp1_id = dhcp1.id
-
-    dhcp2 = conn.create_dhcp_options('test2.com', ['10.0.20.2'])
-    dhcp2.add_tag('Name', 'TestDhcpOptions2')
-    dhcp2.add_tag('test-tag', 'test-value')
-    dhcp2_id = dhcp2.id
-
-    dhcp_options_sets = conn.get_all_dhcp_options()
-    dhcp_options_sets.should.have.length_of(2)
-
-    dhcp_options_sets = conn.get_all_dhcp_options(
-        filters={'dhcp-options-id': dhcp1_id})
-
-    dhcp_options_sets.should.have.length_of(1)
-    dhcp_options_sets[0].options['domain-name'][0].should.be.equal('test1.com')
-    dhcp_options_sets[0].options[
-        'domain-name-servers'][0].should.be.equal('10.0.10.2')
-
-    dhcp_options_sets = conn.get_all_dhcp_options(
-        filters={'dhcp-options-id': dhcp2_id})
-
-    dhcp_options_sets.should.have.length_of(1)
-    dhcp_options_sets[0].options['domain-name'][0].should.be.equal('test2.com')
-    dhcp_options_sets[0].options[
-        'domain-name-servers'][0].should.be.equal('10.0.20.2')
-
-
-@mock_ec2
-def test_dhcp_options_get_by_value_filter():
-    ec2 = boto3.resource('ec2', region_name='us-west-1')
-
-    ec2.create_dhcp_options(DhcpConfigurations=[
-        {'Key': 'domain-name', 'Values': ['example.com']},
-        {'Key': 'domain-name-servers', 'Values': ['10.0.10.2']}
-    ])
-
-    ec2.create_dhcp_options(DhcpConfigurations=[
-        {'Key': 'domain-name', 'Values': ['example.com']},
-        {'Key': 'domain-name-servers', 'Values': ['10.0.20.2']}
-    ])
-
-    ec2.create_dhcp_options(DhcpConfigurations=[
-        {'Key': 'domain-name', 'Values': ['example.com']},
-        {'Key': 'domain-name-servers', 'Values': ['10.0.30.2']}
-    ])
-
-    filters = [{'Name': 'value', 'Values': ['10.0.10.2']}]
-    dhcp_options_sets = list(ec2.dhcp_options_sets.filter(Filters=filters))
-    dhcp_options_sets.should.have.length_of(1)
-
-
-@mock_ec2
-def test_dhcp_options_get_by_key_filter():
-    ec2 = boto3.resource('ec2', region_name='us-west-1')
-
-    ec2.create_dhcp_options(DhcpConfigurations=[
-        {'Key': 'domain-name', 'Values': ['example.com']},
-        {'Key': 'domain-name-servers', 'Values': ['10.0.10.2']}
-    ])
-
-    ec2.create_dhcp_options(DhcpConfigurations=[
-        {'Key': 'domain-name', 'Values': ['example.com']},
-        {'Key': 'domain-name-servers', 'Values': ['10.0.20.2']}
-    ])
-
-    ec2.create_dhcp_options(DhcpConfigurations=[
-        {'Key': 'domain-name', 'Values': ['example.com']},
-        {'Key': 'domain-name-servers', 'Values': ['10.0.30.2']}
-    ])
-
-    filters = [{'Name': 'key', 'Values': ['domain-name']}]
-    dhcp_options_sets = list(ec2.dhcp_options_sets.filter(Filters=filters))
-    dhcp_options_sets.should.have.length_of(3)
-
-
-@mock_ec2_deprecated
-def test_dhcp_options_get_by_invalid_filter():
-    conn = boto.connect_vpc('the_key', 'the_secret')
-
-    conn.create_dhcp_options(SAMPLE_DOMAIN_NAME, SAMPLE_NAME_SERVERS)
-    filters = {'invalid-filter': 'invalid-value'}
-
-    conn.get_all_dhcp_options.when.called_with(
-        filters=filters).should.throw(NotImplementedError)
-=======
-from __future__ import unicode_literals
-
-# Ensure 'assert_raises' context manager support for Python 2.6
-import tests.backport_assert_raises
-from nose.tools import assert_raises
-
-import boto3
-import boto
-from boto.exception import EC2ResponseError
-
-import sure  # noqa
-
-from moto import mock_ec2, mock_ec2_deprecated
-
-SAMPLE_DOMAIN_NAME = "example.com"
-SAMPLE_NAME_SERVERS = ["10.0.0.6", "10.0.0.7"]
-
-
-@mock_ec2_deprecated
-def test_dhcp_options_associate():
-    """ associate dhcp option """
-    conn = boto.connect_vpc("the_key", "the_secret")
-    dhcp_options = conn.create_dhcp_options(SAMPLE_DOMAIN_NAME, SAMPLE_NAME_SERVERS)
-    vpc = conn.create_vpc("10.0.0.0/16")
-
-    rval = conn.associate_dhcp_options(dhcp_options.id, vpc.id)
-    rval.should.be.equal(True)
-
-
-@mock_ec2_deprecated
-def test_dhcp_options_associate_invalid_dhcp_id():
-    """ associate dhcp option bad dhcp options id """
-    conn = boto.connect_vpc("the_key", "the_secret")
-    vpc = conn.create_vpc("10.0.0.0/16")
-
-    with assert_raises(EC2ResponseError) as cm:
-        conn.associate_dhcp_options("foo", vpc.id)
-    cm.exception.code.should.equal("InvalidDhcpOptionID.NotFound")
-    cm.exception.status.should.equal(400)
-    cm.exception.request_id.should_not.be.none
-
-
-@mock_ec2_deprecated
-def test_dhcp_options_associate_invalid_vpc_id():
-    """ associate dhcp option invalid vpc id """
-    conn = boto.connect_vpc("the_key", "the_secret")
-    dhcp_options = conn.create_dhcp_options(SAMPLE_DOMAIN_NAME, SAMPLE_NAME_SERVERS)
-
-    with assert_raises(EC2ResponseError) as cm:
-        conn.associate_dhcp_options(dhcp_options.id, "foo")
-    cm.exception.code.should.equal("InvalidVpcID.NotFound")
-    cm.exception.status.should.equal(400)
-    cm.exception.request_id.should_not.be.none
-
-
-@mock_ec2_deprecated
-def test_dhcp_options_delete_with_vpc():
-    """Test deletion of dhcp options with vpc"""
-    conn = boto.connect_vpc("the_key", "the_secret")
-    dhcp_options = conn.create_dhcp_options(SAMPLE_DOMAIN_NAME, SAMPLE_NAME_SERVERS)
-    dhcp_options_id = dhcp_options.id
-    vpc = conn.create_vpc("10.0.0.0/16")
-
-    rval = conn.associate_dhcp_options(dhcp_options_id, vpc.id)
-    rval.should.be.equal(True)
-
-    with assert_raises(EC2ResponseError) as cm:
-        conn.delete_dhcp_options(dhcp_options_id)
-    cm.exception.code.should.equal("DependencyViolation")
-    cm.exception.status.should.equal(400)
-    cm.exception.request_id.should_not.be.none
-
-    vpc.delete()
-
-    with assert_raises(EC2ResponseError) as cm:
-        conn.get_all_dhcp_options([dhcp_options_id])
-    cm.exception.code.should.equal("InvalidDhcpOptionID.NotFound")
-    cm.exception.status.should.equal(400)
-    cm.exception.request_id.should_not.be.none
-
-
-@mock_ec2_deprecated
-def test_create_dhcp_options():
-    """Create most basic dhcp option"""
-    conn = boto.connect_vpc("the_key", "the_secret")
-
-    dhcp_option = conn.create_dhcp_options(SAMPLE_DOMAIN_NAME, SAMPLE_NAME_SERVERS)
-    dhcp_option.options["domain-name"][0].should.be.equal(SAMPLE_DOMAIN_NAME)
-    dhcp_option.options["domain-name-servers"][0].should.be.equal(
-        SAMPLE_NAME_SERVERS[0]
-    )
-    dhcp_option.options["domain-name-servers"][1].should.be.equal(
-        SAMPLE_NAME_SERVERS[1]
-    )
-
-
-@mock_ec2_deprecated
-def test_create_dhcp_options_invalid_options():
-    """Create invalid dhcp options"""
-    conn = boto.connect_vpc("the_key", "the_secret")
-    servers = ["f", "f", "f", "f", "f"]
-
-    with assert_raises(EC2ResponseError) as cm:
-        conn.create_dhcp_options(ntp_servers=servers)
-    cm.exception.code.should.equal("InvalidParameterValue")
-    cm.exception.status.should.equal(400)
-    cm.exception.request_id.should_not.be.none
-
-    with assert_raises(EC2ResponseError) as cm:
-        conn.create_dhcp_options(netbios_node_type="0")
-    cm.exception.code.should.equal("InvalidParameterValue")
-    cm.exception.status.should.equal(400)
-    cm.exception.request_id.should_not.be.none
-
-
-@mock_ec2_deprecated
-def test_describe_dhcp_options():
-    """Test dhcp options lookup by id"""
-    conn = boto.connect_vpc("the_key", "the_secret")
-
-    dhcp_option = conn.create_dhcp_options()
-    dhcp_options = conn.get_all_dhcp_options([dhcp_option.id])
-    dhcp_options.should.be.length_of(1)
-
-    dhcp_options = conn.get_all_dhcp_options()
-    dhcp_options.should.be.length_of(1)
-
-
-@mock_ec2_deprecated
-def test_describe_dhcp_options_invalid_id():
-    """get error on invalid dhcp_option_id lookup"""
-    conn = boto.connect_vpc("the_key", "the_secret")
-
-    with assert_raises(EC2ResponseError) as cm:
-        conn.get_all_dhcp_options(["1"])
-    cm.exception.code.should.equal("InvalidDhcpOptionID.NotFound")
-    cm.exception.status.should.equal(400)
-    cm.exception.request_id.should_not.be.none
-
-
-@mock_ec2_deprecated
-def test_delete_dhcp_options():
-    """delete dhcp option"""
-    conn = boto.connect_vpc("the_key", "the_secret")
-
-    dhcp_option = conn.create_dhcp_options()
-    dhcp_options = conn.get_all_dhcp_options([dhcp_option.id])
-    dhcp_options.should.be.length_of(1)
-
-    conn.delete_dhcp_options(dhcp_option.id)  # .should.be.equal(True)
-
-    with assert_raises(EC2ResponseError) as cm:
-        conn.get_all_dhcp_options([dhcp_option.id])
-    cm.exception.code.should.equal("InvalidDhcpOptionID.NotFound")
-    cm.exception.status.should.equal(400)
-    cm.exception.request_id.should_not.be.none
-
-
-@mock_ec2_deprecated
-def test_delete_dhcp_options_invalid_id():
-    conn = boto.connect_vpc("the_key", "the_secret")
-
-    conn.create_dhcp_options()
-
-    with assert_raises(EC2ResponseError) as cm:
-        conn.delete_dhcp_options("dopt-abcd1234")
-    cm.exception.code.should.equal("InvalidDhcpOptionID.NotFound")
-    cm.exception.status.should.equal(400)
-    cm.exception.request_id.should_not.be.none
-
-
-@mock_ec2_deprecated
-def test_delete_dhcp_options_malformed_id():
-    conn = boto.connect_vpc("the_key", "the_secret")
-
-    conn.create_dhcp_options()
-
-    with assert_raises(EC2ResponseError) as cm:
-        conn.delete_dhcp_options("foo-abcd1234")
-    cm.exception.code.should.equal("InvalidDhcpOptionsId.Malformed")
-    cm.exception.status.should.equal(400)
-    cm.exception.request_id.should_not.be.none
-
-
-@mock_ec2_deprecated
-def test_dhcp_tagging():
-    conn = boto.connect_vpc("the_key", "the_secret")
-    dhcp_option = conn.create_dhcp_options()
-
-    dhcp_option.add_tag("a key", "some value")
-
-    tag = conn.get_all_tags()[0]
-    tag.name.should.equal("a key")
-    tag.value.should.equal("some value")
-
-    # Refresh the DHCP options
-    dhcp_option = conn.get_all_dhcp_options()[0]
-    dhcp_option.tags.should.have.length_of(1)
-    dhcp_option.tags["a key"].should.equal("some value")
-
-
-@mock_ec2_deprecated
-def test_dhcp_options_get_by_tag():
     conn = boto.connect_vpc("the_key", "the_secret")
 
     dhcp1 = conn.create_dhcp_options("example.com", ["10.0.10.2"])
@@ -669,5 +334,4 @@
 
     conn.get_all_dhcp_options.when.called_with(filters=filters).should.throw(
         NotImplementedError
-    )
->>>>>>> b8a1f852
+    )
--- conflicted
+++ resolved
@@ -1,4 +1,3 @@
-<<<<<<< HEAD
 from __future__ import unicode_literals
 # Ensure 'assert_raises' context manager support for Python 2.6
 import tests.backport_assert_raises
@@ -7,6 +6,7 @@
 import boto
 import boto3
 from boto.exception import EC2ResponseError
+from botocore.exceptions import ClientError
 import sure  # noqa
 
 from moto import mock_ec2, mock_ec2_deprecated
@@ -529,538 +529,6 @@
                             if na.id == route_table.id)
     test_route_table.tags.should.have.length_of(1)
     test_route_table.tags["a key"].should.equal("some value")
-=======
-from __future__ import unicode_literals
-# Ensure 'assert_raises' context manager support for Python 2.6
-import tests.backport_assert_raises
-from nose.tools import assert_raises
-
-import boto
-import boto3
-from boto.exception import EC2ResponseError
-from botocore.exceptions import ClientError
-import sure  # noqa
-
-from moto import mock_ec2, mock_ec2_deprecated
-from tests.helpers import requires_boto_gte
-
-
-@mock_ec2_deprecated
-def test_route_tables_defaults():
-    conn = boto.connect_vpc('the_key', 'the_secret')
-    vpc = conn.create_vpc("10.0.0.0/16")
-
-    all_route_tables = conn.get_all_route_tables(filters={'vpc-id': vpc.id})
-    all_route_tables.should.have.length_of(1)
-
-    main_route_table = all_route_tables[0]
-    main_route_table.vpc_id.should.equal(vpc.id)
-
-    routes = main_route_table.routes
-    routes.should.have.length_of(1)
-
-    local_route = routes[0]
-    local_route.gateway_id.should.equal('local')
-    local_route.state.should.equal('active')
-    local_route.destination_cidr_block.should.equal(vpc.cidr_block)
-
-    vpc.delete()
-
-    all_route_tables = conn.get_all_route_tables(filters={'vpc-id': vpc.id})
-    all_route_tables.should.have.length_of(0)
-
-
-@mock_ec2_deprecated
-def test_route_tables_additional():
-    conn = boto.connect_vpc('the_key', 'the_secret')
-    vpc = conn.create_vpc("10.0.0.0/16")
-    route_table = conn.create_route_table(vpc.id)
-
-    all_route_tables = conn.get_all_route_tables(filters={'vpc-id': vpc.id})
-    all_route_tables.should.have.length_of(2)
-    all_route_tables[0].vpc_id.should.equal(vpc.id)
-    all_route_tables[1].vpc_id.should.equal(vpc.id)
-
-    all_route_table_ids = [route_table.id for route_table in all_route_tables]
-    all_route_table_ids.should.contain(route_table.id)
-
-    routes = route_table.routes
-    routes.should.have.length_of(1)
-
-    local_route = routes[0]
-    local_route.gateway_id.should.equal('local')
-    local_route.state.should.equal('active')
-    local_route.destination_cidr_block.should.equal(vpc.cidr_block)
-
-    with assert_raises(EC2ResponseError) as cm:
-        conn.delete_vpc(vpc.id)
-    cm.exception.code.should.equal('DependencyViolation')
-    cm.exception.status.should.equal(400)
-    cm.exception.request_id.should_not.be.none
-
-    conn.delete_route_table(route_table.id)
-
-    all_route_tables = conn.get_all_route_tables(filters={'vpc-id': vpc.id})
-    all_route_tables.should.have.length_of(1)
-
-    with assert_raises(EC2ResponseError) as cm:
-        conn.delete_route_table("rtb-1234abcd")
-    cm.exception.code.should.equal('InvalidRouteTableID.NotFound')
-    cm.exception.status.should.equal(400)
-    cm.exception.request_id.should_not.be.none
-
-
-@mock_ec2_deprecated
-def test_route_tables_filters_standard():
-    conn = boto.connect_vpc('the_key', 'the_secret')
-
-    vpc1 = conn.create_vpc("10.0.0.0/16")
-    route_table1 = conn.create_route_table(vpc1.id)
-
-    vpc2 = conn.create_vpc("10.0.0.0/16")
-    route_table2 = conn.create_route_table(vpc2.id)
-
-    all_route_tables = conn.get_all_route_tables()
-    all_route_tables.should.have.length_of(5)
-
-    # Filter by main route table
-    main_route_tables = conn.get_all_route_tables(
-        filters={'association.main': 'true'})
-    main_route_tables.should.have.length_of(3)
-    main_route_table_ids = [
-        route_table.id for route_table in main_route_tables]
-    main_route_table_ids.should_not.contain(route_table1.id)
-    main_route_table_ids.should_not.contain(route_table2.id)
-
-    # Filter by VPC
-    vpc1_route_tables = conn.get_all_route_tables(filters={'vpc-id': vpc1.id})
-    vpc1_route_tables.should.have.length_of(2)
-    vpc1_route_table_ids = [
-        route_table.id for route_table in vpc1_route_tables]
-    vpc1_route_table_ids.should.contain(route_table1.id)
-    vpc1_route_table_ids.should_not.contain(route_table2.id)
-
-    # Filter by VPC and main route table
-    vpc2_main_route_tables = conn.get_all_route_tables(
-        filters={'association.main': 'true', 'vpc-id': vpc2.id})
-    vpc2_main_route_tables.should.have.length_of(1)
-    vpc2_main_route_table_ids = [
-        route_table.id for route_table in vpc2_main_route_tables]
-    vpc2_main_route_table_ids.should_not.contain(route_table1.id)
-    vpc2_main_route_table_ids.should_not.contain(route_table2.id)
-
-    # Unsupported filter
-    conn.get_all_route_tables.when.called_with(
-        filters={'not-implemented-filter': 'foobar'}).should.throw(NotImplementedError)
-
-
-@mock_ec2_deprecated
-def test_route_tables_filters_associations():
-    conn = boto.connect_vpc('the_key', 'the_secret')
-
-    vpc = conn.create_vpc("10.0.0.0/16")
-    subnet1 = conn.create_subnet(vpc.id, "10.0.0.0/24")
-    subnet2 = conn.create_subnet(vpc.id, "10.0.1.0/24")
-    subnet3 = conn.create_subnet(vpc.id, "10.0.2.0/24")
-    route_table1 = conn.create_route_table(vpc.id)
-    route_table2 = conn.create_route_table(vpc.id)
-
-    association_id1 = conn.associate_route_table(route_table1.id, subnet1.id)
-    association_id2 = conn.associate_route_table(route_table1.id, subnet2.id)
-    association_id3 = conn.associate_route_table(route_table2.id, subnet3.id)
-
-    all_route_tables = conn.get_all_route_tables()
-    all_route_tables.should.have.length_of(4)
-
-    # Filter by association ID
-    association1_route_tables = conn.get_all_route_tables(
-        filters={'association.route-table-association-id': association_id1})
-    association1_route_tables.should.have.length_of(1)
-    association1_route_tables[0].id.should.equal(route_table1.id)
-    association1_route_tables[0].associations.should.have.length_of(2)
-
-    # Filter by route table ID
-    route_table2_route_tables = conn.get_all_route_tables(
-        filters={'association.route-table-id': route_table2.id})
-    route_table2_route_tables.should.have.length_of(1)
-    route_table2_route_tables[0].id.should.equal(route_table2.id)
-    route_table2_route_tables[0].associations.should.have.length_of(1)
-
-    # Filter by subnet ID
-    subnet_route_tables = conn.get_all_route_tables(
-        filters={'association.subnet-id': subnet1.id})
-    subnet_route_tables.should.have.length_of(1)
-    subnet_route_tables[0].id.should.equal(route_table1.id)
-    association1_route_tables[0].associations.should.have.length_of(2)
-
-
-@mock_ec2_deprecated
-def test_route_table_associations():
-    conn = boto.connect_vpc('the_key', 'the_secret')
-    vpc = conn.create_vpc("10.0.0.0/16")
-    subnet = conn.create_subnet(vpc.id, "10.0.0.0/18")
-    route_table = conn.create_route_table(vpc.id)
-
-    all_route_tables = conn.get_all_route_tables()
-    all_route_tables.should.have.length_of(3)
-
-    # Refresh
-    route_table = conn.get_all_route_tables(route_table.id)[0]
-    route_table.associations.should.have.length_of(0)
-
-    # Associate
-    association_id = conn.associate_route_table(route_table.id, subnet.id)
-
-    # Refresh
-    route_table = conn.get_all_route_tables(route_table.id)[0]
-    route_table.associations.should.have.length_of(1)
-
-    route_table.associations[0].id.should.equal(association_id)
-    route_table.associations[0].main.should.equal(False)
-    route_table.associations[0].route_table_id.should.equal(route_table.id)
-    route_table.associations[0].subnet_id.should.equal(subnet.id)
-
-    # Associate is idempotent
-    association_id_idempotent = conn.associate_route_table(
-        route_table.id, subnet.id)
-    association_id_idempotent.should.equal(association_id)
-
-    # Error: Attempt delete associated route table.
-    with assert_raises(EC2ResponseError) as cm:
-        conn.delete_route_table(route_table.id)
-    cm.exception.code.should.equal('DependencyViolation')
-    cm.exception.status.should.equal(400)
-    cm.exception.request_id.should_not.be.none
-
-    # Disassociate
-    conn.disassociate_route_table(association_id)
-
-    # Refresh
-    route_table = conn.get_all_route_tables(route_table.id)[0]
-    route_table.associations.should.have.length_of(0)
-
-    # Error: Disassociate with invalid association ID
-    with assert_raises(EC2ResponseError) as cm:
-        conn.disassociate_route_table(association_id)
-    cm.exception.code.should.equal('InvalidAssociationID.NotFound')
-    cm.exception.status.should.equal(400)
-    cm.exception.request_id.should_not.be.none
-
-    # Error: Associate with invalid subnet ID
-    with assert_raises(EC2ResponseError) as cm:
-        conn.associate_route_table(route_table.id, "subnet-1234abcd")
-    cm.exception.code.should.equal('InvalidSubnetID.NotFound')
-    cm.exception.status.should.equal(400)
-    cm.exception.request_id.should_not.be.none
-
-    # Error: Associate with invalid route table ID
-    with assert_raises(EC2ResponseError) as cm:
-        conn.associate_route_table("rtb-1234abcd", subnet.id)
-    cm.exception.code.should.equal('InvalidRouteTableID.NotFound')
-    cm.exception.status.should.equal(400)
-    cm.exception.request_id.should_not.be.none
-
-
-@requires_boto_gte("2.16.0")
-@mock_ec2_deprecated
-def test_route_table_replace_route_table_association():
-    """
-      Note: Boto has deprecated replace_route_table_assocation (which returns status)
-        and now uses replace_route_table_assocation_with_assoc (which returns association ID).
-    """
-    conn = boto.connect_vpc('the_key', 'the_secret')
-    vpc = conn.create_vpc("10.0.0.0/16")
-    subnet = conn.create_subnet(vpc.id, "10.0.0.0/18")
-    route_table1 = conn.create_route_table(vpc.id)
-    route_table2 = conn.create_route_table(vpc.id)
-
-    all_route_tables = conn.get_all_route_tables()
-    all_route_tables.should.have.length_of(4)
-
-    # Refresh
-    route_table1 = conn.get_all_route_tables(route_table1.id)[0]
-    route_table1.associations.should.have.length_of(0)
-
-    # Associate
-    association_id1 = conn.associate_route_table(route_table1.id, subnet.id)
-
-    # Refresh
-    route_table1 = conn.get_all_route_tables(route_table1.id)[0]
-    route_table2 = conn.get_all_route_tables(route_table2.id)[0]
-
-    # Validate
-    route_table1.associations.should.have.length_of(1)
-    route_table2.associations.should.have.length_of(0)
-
-    route_table1.associations[0].id.should.equal(association_id1)
-    route_table1.associations[0].main.should.equal(False)
-    route_table1.associations[0].route_table_id.should.equal(route_table1.id)
-    route_table1.associations[0].subnet_id.should.equal(subnet.id)
-
-    # Replace Association
-    association_id2 = conn.replace_route_table_association_with_assoc(
-        association_id1, route_table2.id)
-
-    # Refresh
-    route_table1 = conn.get_all_route_tables(route_table1.id)[0]
-    route_table2 = conn.get_all_route_tables(route_table2.id)[0]
-
-    # Validate
-    route_table1.associations.should.have.length_of(0)
-    route_table2.associations.should.have.length_of(1)
-
-    route_table2.associations[0].id.should.equal(association_id2)
-    route_table2.associations[0].main.should.equal(False)
-    route_table2.associations[0].route_table_id.should.equal(route_table2.id)
-    route_table2.associations[0].subnet_id.should.equal(subnet.id)
-
-    # Replace Association is idempotent
-    association_id_idempotent = conn.replace_route_table_association_with_assoc(
-        association_id2, route_table2.id)
-    association_id_idempotent.should.equal(association_id2)
-
-    # Error: Replace association with invalid association ID
-    with assert_raises(EC2ResponseError) as cm:
-        conn.replace_route_table_association_with_assoc(
-            "rtbassoc-1234abcd", route_table1.id)
-    cm.exception.code.should.equal('InvalidAssociationID.NotFound')
-    cm.exception.status.should.equal(400)
-    cm.exception.request_id.should_not.be.none
-
-    # Error: Replace association with invalid route table ID
-    with assert_raises(EC2ResponseError) as cm:
-        conn.replace_route_table_association_with_assoc(
-            association_id2, "rtb-1234abcd")
-    cm.exception.code.should.equal('InvalidRouteTableID.NotFound')
-    cm.exception.status.should.equal(400)
-    cm.exception.request_id.should_not.be.none
-
-
-@mock_ec2_deprecated
-def test_route_table_get_by_tag():
-    conn = boto.connect_vpc('the_key', 'the_secret')
-
-    vpc = conn.create_vpc('10.0.0.0/16')
-
-    route_table = conn.create_route_table(vpc.id)
-    route_table.add_tag('Name', 'TestRouteTable')
-
-    route_tables = conn.get_all_route_tables(
-        filters={'tag:Name': 'TestRouteTable'})
-
-    route_tables.should.have.length_of(1)
-    route_tables[0].vpc_id.should.equal(vpc.id)
-    route_tables[0].id.should.equal(route_table.id)
-    route_tables[0].tags.should.have.length_of(1)
-    route_tables[0].tags['Name'].should.equal('TestRouteTable')
-
-
-@mock_ec2
-def test_route_table_get_by_tag_boto3():
-    ec2 = boto3.resource('ec2', region_name='eu-central-1')
-
-    vpc = ec2.create_vpc(CidrBlock='10.0.0.0/16')
-
-    route_table = ec2.create_route_table(VpcId=vpc.id)
-    route_table.create_tags(Tags=[{'Key': 'Name', 'Value': 'TestRouteTable'}])
-
-    filters = [{'Name': 'tag:Name', 'Values': ['TestRouteTable']}]
-    route_tables = list(ec2.route_tables.filter(Filters=filters))
-
-    route_tables.should.have.length_of(1)
-    route_tables[0].vpc_id.should.equal(vpc.id)
-    route_tables[0].id.should.equal(route_table.id)
-    route_tables[0].tags.should.have.length_of(1)
-    route_tables[0].tags[0].should.equal(
-        {'Key': 'Name', 'Value': 'TestRouteTable'})
-
-
-@mock_ec2_deprecated
-def test_routes_additional():
-    conn = boto.connect_vpc('the_key', 'the_secret')
-    vpc = conn.create_vpc("10.0.0.0/16")
-    main_route_table = conn.get_all_route_tables(filters={'vpc-id': vpc.id})[0]
-    local_route = main_route_table.routes[0]
-    igw = conn.create_internet_gateway()
-    ROUTE_CIDR = "10.0.0.4/24"
-
-    conn.create_route(main_route_table.id, ROUTE_CIDR, gateway_id=igw.id)
-
-    main_route_table = conn.get_all_route_tables(
-        filters={'vpc-id': vpc.id})[0]  # Refresh route table
-
-    main_route_table.routes.should.have.length_of(2)
-    new_routes = [
-        route for route in main_route_table.routes if route.destination_cidr_block != vpc.cidr_block]
-    new_routes.should.have.length_of(1)
-
-    new_route = new_routes[0]
-    new_route.gateway_id.should.equal(igw.id)
-    new_route.instance_id.should.be.none
-    new_route.state.should.equal('active')
-    new_route.destination_cidr_block.should.equal(ROUTE_CIDR)
-
-    conn.delete_route(main_route_table.id, ROUTE_CIDR)
-
-    main_route_table = conn.get_all_route_tables(
-        filters={'vpc-id': vpc.id})[0]  # Refresh route table
-
-    main_route_table.routes.should.have.length_of(1)
-    new_routes = [
-        route for route in main_route_table.routes if route.destination_cidr_block != vpc.cidr_block]
-    new_routes.should.have.length_of(0)
-
-    with assert_raises(EC2ResponseError) as cm:
-        conn.delete_route(main_route_table.id, ROUTE_CIDR)
-    cm.exception.code.should.equal('InvalidRoute.NotFound')
-    cm.exception.status.should.equal(400)
-    cm.exception.request_id.should_not.be.none
-
-
-@mock_ec2_deprecated
-def test_routes_replace():
-    conn = boto.connect_vpc('the_key', 'the_secret')
-    vpc = conn.create_vpc("10.0.0.0/16")
-    main_route_table = conn.get_all_route_tables(
-        filters={'association.main': 'true', 'vpc-id': vpc.id})[0]
-    local_route = main_route_table.routes[0]
-    ROUTE_CIDR = "10.0.0.4/24"
-
-    # Various route targets
-    igw = conn.create_internet_gateway()
-
-    reservation = conn.run_instances('ami-1234abcd')
-    instance = reservation.instances[0]
-
-    # Create initial route
-    conn.create_route(main_route_table.id, ROUTE_CIDR, gateway_id=igw.id)
-
-    # Replace...
-    def get_target_route():
-        route_table = conn.get_all_route_tables(main_route_table.id)[0]
-        routes = [
-            route for route in route_table.routes if route.destination_cidr_block != vpc.cidr_block]
-        routes.should.have.length_of(1)
-        return routes[0]
-
-    conn.replace_route(main_route_table.id, ROUTE_CIDR,
-                       instance_id=instance.id)
-
-    target_route = get_target_route()
-    target_route.gateway_id.should.be.none
-    target_route.instance_id.should.equal(instance.id)
-    target_route.state.should.equal('active')
-    target_route.destination_cidr_block.should.equal(ROUTE_CIDR)
-
-    conn.replace_route(main_route_table.id, ROUTE_CIDR, gateway_id=igw.id)
-
-    target_route = get_target_route()
-    target_route.gateway_id.should.equal(igw.id)
-    target_route.instance_id.should.be.none
-    target_route.state.should.equal('active')
-    target_route.destination_cidr_block.should.equal(ROUTE_CIDR)
-
-    with assert_raises(EC2ResponseError) as cm:
-        conn.replace_route('rtb-1234abcd', ROUTE_CIDR, gateway_id=igw.id)
-    cm.exception.code.should.equal('InvalidRouteTableID.NotFound')
-    cm.exception.status.should.equal(400)
-    cm.exception.request_id.should_not.be.none
-
-
-@requires_boto_gte("2.19.0")
-@mock_ec2_deprecated
-def test_routes_not_supported():
-    conn = boto.connect_vpc('the_key', 'the_secret')
-    vpc = conn.create_vpc("10.0.0.0/16")
-    main_route_table = conn.get_all_route_tables()[0]
-    local_route = main_route_table.routes[0]
-    igw = conn.create_internet_gateway()
-    ROUTE_CIDR = "10.0.0.4/24"
-
-    # Create
-    conn.create_route.when.called_with(
-        main_route_table.id, ROUTE_CIDR, interface_id='eni-1234abcd').should.throw(NotImplementedError)
-
-    # Replace
-    igw = conn.create_internet_gateway()
-    conn.create_route(main_route_table.id, ROUTE_CIDR, gateway_id=igw.id)
-    conn.replace_route.when.called_with(
-        main_route_table.id, ROUTE_CIDR, interface_id='eni-1234abcd').should.throw(NotImplementedError)
-
-
-@requires_boto_gte("2.34.0")
-@mock_ec2_deprecated
-def test_routes_vpc_peering_connection():
-    conn = boto.connect_vpc('the_key', 'the_secret')
-    vpc = conn.create_vpc("10.0.0.0/16")
-    main_route_table = conn.get_all_route_tables(
-        filters={'association.main': 'true', 'vpc-id': vpc.id})[0]
-    local_route = main_route_table.routes[0]
-    ROUTE_CIDR = "10.0.0.4/24"
-
-    peer_vpc = conn.create_vpc("11.0.0.0/16")
-    vpc_pcx = conn.create_vpc_peering_connection(vpc.id, peer_vpc.id)
-
-    conn.create_route(main_route_table.id, ROUTE_CIDR,
-                      vpc_peering_connection_id=vpc_pcx.id)
-
-    # Refresh route table
-    main_route_table = conn.get_all_route_tables(main_route_table.id)[0]
-    new_routes = [
-        route for route in main_route_table.routes if route.destination_cidr_block != vpc.cidr_block]
-    new_routes.should.have.length_of(1)
-
-    new_route = new_routes[0]
-    new_route.gateway_id.should.be.none
-    new_route.instance_id.should.be.none
-    new_route.vpc_peering_connection_id.should.equal(vpc_pcx.id)
-    new_route.state.should.equal('blackhole')
-    new_route.destination_cidr_block.should.equal(ROUTE_CIDR)
-
-
-@requires_boto_gte("2.34.0")
-@mock_ec2_deprecated
-def test_routes_vpn_gateway():
-
-    conn = boto.connect_vpc('the_key', 'the_secret')
-    vpc = conn.create_vpc("10.0.0.0/16")
-    main_route_table = conn.get_all_route_tables(
-        filters={'association.main': 'true', 'vpc-id': vpc.id})[0]
-    ROUTE_CIDR = "10.0.0.4/24"
-
-    vpn_gw = conn.create_vpn_gateway(type="ipsec.1")
-
-    conn.create_route(main_route_table.id, ROUTE_CIDR, gateway_id=vpn_gw.id)
-
-    main_route_table = conn.get_all_route_tables(main_route_table.id)[0]
-    new_routes = [
-        route for route in main_route_table.routes if route.destination_cidr_block != vpc.cidr_block]
-    new_routes.should.have.length_of(1)
-
-    new_route = new_routes[0]
-    new_route.gateway_id.should.equal(vpn_gw.id)
-    new_route.instance_id.should.be.none
-    new_route.vpc_peering_connection_id.should.be.none
-
-
-@mock_ec2_deprecated
-def test_network_acl_tagging():
-
-    conn = boto.connect_vpc('the_key', 'the secret')
-    vpc = conn.create_vpc("10.0.0.0/16")
-
-    route_table = conn.create_route_table(vpc.id)
-    route_table.add_tag("a key", "some value")
-
-    tag = conn.get_all_tags()[0]
-    tag.name.should.equal("a key")
-    tag.value.should.equal("some value")
-
-    all_route_tables = conn.get_all_route_tables()
-    test_route_table = next(na for na in all_route_tables
-                            if na.id == route_table.id)
-    test_route_table.tags.should.have.length_of(1)
-    test_route_table.tags["a key"].should.equal("some value")
 
 
 @mock_ec2
@@ -1083,5 +551,4 @@
         route = route_table.create_route(DestinationCidrBlock=destination_cidr_block, GatewayId=internet_gateway.id)
     str(ex.exception).should.equal(
         "An error occurred (InvalidParameterValue) when calling the CreateRoute "
-        "operation: Value ({}) for parameter destinationCidrBlock is invalid. This is not a valid CIDR block.".format(destination_cidr_block))
->>>>>>> 21917c4b
+        "operation: Value ({}) for parameter destinationCidrBlock is invalid. This is not a valid CIDR block.".format(destination_cidr_block))
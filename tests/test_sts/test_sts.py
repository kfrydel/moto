from __future__ import unicode_literals
import json

import boto
import boto3
from botocore.client import ClientError
from freezegun import freeze_time
from nose.tools import assert_raises
import sure  # noqa

<<<<<<< HEAD
from moto import mock_sts, mock_sts_deprecated, mock_iam
from moto.iam.models import ACCOUNT_ID
=======
from moto import mock_sts, mock_sts_deprecated
from moto.sts.responses import MAX_FEDERATION_TOKEN_POLICY_LENGTH
>>>>>>> 94fd5c41


@freeze_time("2012-01-01 12:00:00")
@mock_sts_deprecated
def test_get_session_token():
    conn = boto.connect_sts()
    token = conn.get_session_token(duration=123)

    token.expiration.should.equal('2012-01-01T12:02:03.000Z')
    token.session_token.should.equal(
        "AQoEXAMPLEH4aoAH0gNCAPyJxz4BlCFFxWNE1OPTgk5TthT+FvwqnKwRcOIfrRh3c/LTo6UDdyJwOOvEVPvLXCrrrUtdnniCEXAMPLE/IvU1dYUg2RVAJBanLiHb4IgRmpRV3zrkuWJOgQs8IZZaIv2BXIa2R4OlgkBN9bkUDNCJiBeb/AXlzBBko7b15fjrBs2+cTQtpZ3CYWFXG8C5zqx37wnOE49mRl/+OtkIKGO7fAE")
    token.access_key.should.equal("AKIAIOSFODNN7EXAMPLE")
    token.secret_key.should.equal("wJalrXUtnFEMI/K7MDENG/bPxRfiCYzEXAMPLEKEY")


@freeze_time("2012-01-01 12:00:00")
@mock_sts_deprecated
def test_get_federation_token():
    conn = boto.connect_sts()
    token_name = "Bob"
    token = conn.get_federation_token(duration=123, name=token_name)

    token.credentials.expiration.should.equal('2012-01-01T12:02:03.000Z')
    token.credentials.session_token.should.equal(
        "AQoDYXdzEPT//////////wEXAMPLEtc764bNrC9SAPBSM22wDOk4x4HIZ8j4FZTwdQWLWsKWHGBuFqwAeMicRXmxfpSPfIeoIYRqTflfKD8YUuwthAx7mSEI/qkPpKPi/kMcGdQrmGdeehM4IC1NtBmUpp2wUE8phUZampKsburEDy0KPkyQDYwT7WZ0wq5VSXDvp75YU9HFvlRd8Tx6q6fE8YQcHNVXAkiY9q6d+xo0rKwT38xVqr7ZD0u0iPPkUL64lIZbqBAz+scqKmlzm8FDrypNC9Yjc8fPOLn9FX9KSYvKTr4rvx3iSIlTJabIQwj2ICCR/oLxBA==")
    token.credentials.access_key.should.equal("AKIAIOSFODNN7EXAMPLE")
    token.credentials.secret_key.should.equal(
        "wJalrXUtnFEMI/K7MDENG/bPxRfiCYzEXAMPLEKEY")
    token.federated_user_arn.should.equal(
        "arn:aws:sts::{account_id}:federated-user/{token_name}".format(account_id=ACCOUNT_ID, token_name=token_name))
    token.federated_user_id.should.equal(str(ACCOUNT_ID) + ":" + token_name)


@freeze_time("2012-01-01 12:00:00")
@mock_sts
def test_assume_role():
    client = boto3.client(
        "sts", region_name='us-east-1')

    session_name = "session-name"
    policy = json.dumps({
        "Statement": [
            {
                "Sid": "Stmt13690092345534",
                "Action": [
                    "S3:ListBucket"
                ],
                "Effect": "Allow",
                "Resource": [
                    "arn:aws:s3:::foobar-tester"
                ]
            },
        ]
    })
    s3_role = "arn:aws:iam::123456789012:role/test-role"
    assume_role_response = client.assume_role(RoleArn=s3_role, RoleSessionName=session_name,
                                              Policy=policy, DurationSeconds=900)

    credentials = assume_role_response['Credentials']
    credentials['Expiration'].isoformat().should.equal('2012-01-01T12:15:00+00:00')
    credentials['SessionToken'].should.have.length_of(356)
    assert credentials['SessionToken'].startswith("FQoGZXIvYXdzE")
    credentials['AccessKeyId'].should.have.length_of(20)
    assert credentials['AccessKeyId'].startswith("ASIA")
    credentials['SecretAccessKey'].should.have.length_of(40)

    assume_role_response['AssumedRoleUser']['Arn'].should.equal("arn:aws:iam::123456789012:role/test-role/" + session_name)
    assert assume_role_response['AssumedRoleUser']['AssumedRoleId'].startswith("AROA")
    assert assume_role_response['AssumedRoleUser']['AssumedRoleId'].endswith(":" + session_name)
    assume_role_response['AssumedRoleUser']['AssumedRoleId'].should.have.length_of(21 + 1 + len(session_name))


@freeze_time("2012-01-01 12:00:00")
@mock_sts_deprecated
def test_assume_role_with_web_identity():
    conn = boto.connect_sts()

    policy = json.dumps({
        "Statement": [
            {
                "Sid": "Stmt13690092345534",
                "Action": [
                    "S3:ListBucket"
                ],
                "Effect": "Allow",
                "Resource": [
                    "arn:aws:s3:::foobar-tester"
                ]
            },
        ]
    })
    s3_role = "arn:aws:iam::123456789012:role/test-role"
    role = conn.assume_role_with_web_identity(
        s3_role, "session-name", policy, duration_seconds=123)

    credentials = role.credentials
    credentials.expiration.should.equal('2012-01-01T12:02:03.000Z')
    credentials.session_token.should.have.length_of(356)
    assert credentials.session_token.startswith("FQoGZXIvYXdzE")
    credentials.access_key.should.have.length_of(20)
    assert credentials.access_key.startswith("ASIA")
    credentials.secret_key.should.have.length_of(40)

    role.user.arn.should.equal("arn:aws:iam::123456789012:role/test-role")
    role.user.assume_role_id.should.contain("session-name")


@mock_sts
def test_get_caller_identity_with_default_credentials():
    identity = boto3.client(
        "sts", region_name='us-east-1').get_caller_identity()

    identity['Arn'].should.equal('arn:aws:sts::{account_id}:user/moto'.format(account_id=ACCOUNT_ID))
    identity['UserId'].should.equal('AKIAIOSFODNN7EXAMPLE')
<<<<<<< HEAD
    identity['Account'].should.equal(str(ACCOUNT_ID))


@mock_sts
@mock_iam
def test_get_caller_identity_with_iam_user_credentials():
    iam_client = boto3.client("iam", region_name='us-east-1')
    iam_user_name = "new-user"
    iam_user = iam_client.create_user(UserName=iam_user_name)['User']
    access_key = iam_client.create_access_key(UserName=iam_user_name)['AccessKey']

    identity = boto3.client(
        "sts", region_name='us-east-1', aws_access_key_id=access_key['AccessKeyId'],
        aws_secret_access_key=access_key['SecretAccessKey']).get_caller_identity()

    identity['Arn'].should.equal(iam_user['Arn'])
    identity['UserId'].should.equal(iam_user['UserId'])
    identity['Account'].should.equal(str(ACCOUNT_ID))


@mock_sts
@mock_iam
def test_get_caller_identity_with_assumed_role_credentials():
    iam_client = boto3.client("iam", region_name='us-east-1')
    sts_client = boto3.client("sts", region_name='us-east-1')
    iam_role_name = "new-user"
    trust_policy_document = {
        "Version": "2012-10-17",
        "Statement": {
            "Effect": "Allow",
            "Principal": {"AWS": "arn:aws:iam::{account_id}:root".format(account_id=ACCOUNT_ID)},
            "Action": "sts:AssumeRole"
        }
    }
    iam_role_arn = iam_client.role_arn = iam_client.create_role(
        RoleName=iam_role_name,
        AssumeRolePolicyDocument=json.dumps(trust_policy_document)
    )['Role']['Arn']
    session_name = "new-session"
    assumed_role = sts_client.assume_role(RoleArn=iam_role_arn,
                                          RoleSessionName=session_name)
    access_key = assumed_role['Credentials']

    identity = boto3.client(
        "sts", region_name='us-east-1', aws_access_key_id=access_key['AccessKeyId'],
        aws_secret_access_key=access_key['SecretAccessKey']).get_caller_identity()

    identity['Arn'].should.equal(assumed_role['AssumedRoleUser']['Arn'])
    identity['UserId'].should.equal(assumed_role['AssumedRoleUser']['AssumedRoleId'])
    identity['Account'].should.equal(str(ACCOUNT_ID))
=======
    identity['Account'].should.equal('123456789012')


@mock_sts
def test_federation_token_with_too_long_policy():
    "Trying to get a federation token with a policy longer than 2048 character should fail"
    cli = boto3.client("sts", region_name='us-east-1')
    resource_tmpl = 'arn:aws:s3:::yyyy-xxxxx-cloud-default/my_default_folder/folder-name-%s/*'
    statements = []
    for num in range(30):
        statements.append(
            {
                'Effect': 'Allow',
                'Action': ['s3:*'],
                'Resource': resource_tmpl % str(num)
            }
        )
    policy = {
        'Version': '2012-10-17',
        'Statement': statements
    }
    json_policy = json.dumps(policy)
    assert len(json_policy) > MAX_FEDERATION_TOKEN_POLICY_LENGTH

    with assert_raises(ClientError) as exc:
        cli.get_federation_token(Name='foo', DurationSeconds=3600, Policy=json_policy)
    exc.exception.response['Error']['Code'].should.equal('ValidationError')
    exc.exception.response['Error']['Message'].should.contain(
        str(MAX_FEDERATION_TOKEN_POLICY_LENGTH)
    )
>>>>>>> 94fd5c41
<|MERGE_RESOLUTION|>--- conflicted
+++ resolved
@@ -8,13 +8,10 @@
 from nose.tools import assert_raises
 import sure  # noqa
 
-<<<<<<< HEAD
+
 from moto import mock_sts, mock_sts_deprecated, mock_iam
 from moto.iam.models import ACCOUNT_ID
-=======
-from moto import mock_sts, mock_sts_deprecated
 from moto.sts.responses import MAX_FEDERATION_TOKEN_POLICY_LENGTH
->>>>>>> 94fd5c41
 
 
 @freeze_time("2012-01-01 12:00:00")
@@ -129,7 +126,6 @@
 
     identity['Arn'].should.equal('arn:aws:sts::{account_id}:user/moto'.format(account_id=ACCOUNT_ID))
     identity['UserId'].should.equal('AKIAIOSFODNN7EXAMPLE')
-<<<<<<< HEAD
     identity['Account'].should.equal(str(ACCOUNT_ID))
 
 
@@ -180,8 +176,6 @@
     identity['Arn'].should.equal(assumed_role['AssumedRoleUser']['Arn'])
     identity['UserId'].should.equal(assumed_role['AssumedRoleUser']['AssumedRoleId'])
     identity['Account'].should.equal(str(ACCOUNT_ID))
-=======
-    identity['Account'].should.equal('123456789012')
 
 
 @mock_sts
@@ -210,5 +204,4 @@
     exc.exception.response['Error']['Code'].should.equal('ValidationError')
     exc.exception.response['Error']['Message'].should.contain(
         str(MAX_FEDERATION_TOKEN_POLICY_LENGTH)
-    )
->>>>>>> 94fd5c41
+    )
--- conflicted
+++ resolved
@@ -286,13 +286,8 @@
             return 404, {}, "{}"
 
     def _get_function(self, request, full_url, headers):
-<<<<<<< HEAD
-        function_name = unquote(self.path.rsplit('/', 1)[-1])
-        qualifier = self._get_param('Qualifier', None)
-=======
-        function_name = self.path.rsplit("/", 1)[-1]
+        function_name = unquote(self.path.rsplit("/", 1)[-1])
         qualifier = self._get_param("Qualifier", None)
->>>>>>> e00af2f7
 
         fn = self.lambda_backend.get_function(function_name, qualifier)
 

--- conflicted
+++ resolved
@@ -1,4 +1,3 @@
-<<<<<<< HEAD
 from __future__ import unicode_literals
 
 import json
@@ -83,11 +82,20 @@
                            headers={
                                "X-Amz-Target": "secretsmanager.CreateSecret"},
                            )
+    res_2 = test_client.post('/',
+                           data={"Name": "test-secret-2",
+                                 "SecretString": "bar-secret"},
+                           headers={
+                               "X-Amz-Target": "secretsmanager.CreateSecret"},
+                           )
 
     json_data = json.loads(res.data.decode("utf-8"))
-    assert json_data['ARN'] == (
-        'arn:aws:secretsmanager:us-east-1:1234567890:secret:test-secret-rIjad')
+    assert json_data['ARN'] != ''
     assert json_data['Name'] == 'test-secret'
+    
+    json_data_2 = json.loads(res_2.data.decode("utf-8"))
+    assert json_data_2['ARN'] != ''
+    assert json_data_2['Name'] == 'test-secret-2'
 
 @mock_secretsmanager
 def test_describe_secret():
@@ -108,12 +116,30 @@
                             "X-Amz-Target": "secretsmanager.DescribeSecret"
                         },
                     )
+    
+    create_secret_2 = test_client.post('/',
+                        data={"Name": "test-secret-2",
+                              "SecretString": "barsecret"},
+                        headers={
+                            "X-Amz-Target": "secretsmanager.CreateSecret"
+                        },
+                    )
+    describe_secret_2 = test_client.post('/',
+                        data={"SecretId": "test-secret-2"},
+                        headers={
+                            "X-Amz-Target": "secretsmanager.DescribeSecret"
+                        },
+                    )
 
     json_data = json.loads(describe_secret.data.decode("utf-8"))
     assert json_data   # Returned dict is not empty
-    assert json_data['ARN'] == (
-        'arn:aws:secretsmanager:us-east-1:1234567890:secret:test-secret-rIjad'
-    )
+    assert json_data['ARN'] != ''
+    assert json_data['Name'] == 'test-secret'
+    
+    json_data_2 = json.loads(describe_secret_2.data.decode("utf-8"))
+    assert json_data_2   # Returned dict is not empty
+    assert json_data_2['ARN'] != ''
+    assert json_data_2['Name'] == 'test-secret-2'
 
 @mock_secretsmanager
 def test_describe_secret_that_does_not_exist():
@@ -180,9 +206,7 @@
 
     json_data = json.loads(rotate_secret.data.decode("utf-8"))
     assert json_data   # Returned dict is not empty
-    assert json_data['ARN'] == (
-        'arn:aws:secretsmanager:us-east-1:1234567890:secret:test-secret-rIjad'
-    )
+    assert json_data['ARN'] != ''
     assert json_data['Name'] == 'test-secret'
     assert json_data['VersionId'] == client_request_token
 
@@ -419,452 +443,4 @@
 
 #     json_data = json.loads(rotate_secret.data.decode("utf-8"))
 #     assert json_data['message'] == "RotationRules.AutomaticallyAfterDays must be within 1-1000."
-#     assert json_data['__type'] == 'InvalidParameterException'
-=======
-from __future__ import unicode_literals
-
-import json
-import sure  # noqa
-
-import moto.server as server
-from moto import mock_secretsmanager
-
-'''
-Test the different server responses for secretsmanager
-'''
-
-
-@mock_secretsmanager
-def test_get_secret_value():
-
-    backend = server.create_backend_app("secretsmanager")
-    test_client = backend.test_client()
-
-    create_secret = test_client.post('/',
-                           data={"Name": "test-secret",
-                                 "SecretString": "foo-secret"},
-                           headers={
-                               "X-Amz-Target": "secretsmanager.CreateSecret"},
-                           )
-    get_secret = test_client.post('/',
-                           data={"SecretId": "test-secret",
-                                 "VersionStage": "AWSCURRENT"},
-                           headers={
-                               "X-Amz-Target": "secretsmanager.GetSecretValue"},
-                           )
-
-    json_data = json.loads(get_secret.data.decode("utf-8"))
-    assert json_data['SecretString'] == 'foo-secret'
-
-@mock_secretsmanager
-def test_get_secret_that_does_not_exist():
-
-    backend = server.create_backend_app("secretsmanager")
-    test_client = backend.test_client()
-
-    get_secret = test_client.post('/',
-                           data={"SecretId": "i-dont-exist",
-                                 "VersionStage": "AWSCURRENT"},
-                           headers={
-                               "X-Amz-Target": "secretsmanager.GetSecretValue"},
-                           )
-    json_data = json.loads(get_secret.data.decode("utf-8"))
-    assert json_data['message'] == "Secrets Manager can't find the specified secret"
-    assert json_data['__type'] == 'ResourceNotFoundException'
-
-@mock_secretsmanager
-def test_get_secret_that_does_not_match():
-    backend = server.create_backend_app("secretsmanager")
-    test_client = backend.test_client()
-
-    create_secret = test_client.post('/',
-                           data={"Name": "test-secret",
-                                 "SecretString": "foo-secret"},
-                           headers={
-                               "X-Amz-Target": "secretsmanager.CreateSecret"},
-                           )
-    get_secret = test_client.post('/',
-                           data={"SecretId": "i-dont-match",
-                                 "VersionStage": "AWSCURRENT"},
-                           headers={
-                               "X-Amz-Target": "secretsmanager.GetSecretValue"},
-                           )
-    json_data = json.loads(get_secret.data.decode("utf-8"))
-    assert json_data['message'] == "Secrets Manager can't find the specified secret"
-    assert json_data['__type'] == 'ResourceNotFoundException'
-
-@mock_secretsmanager
-def test_create_secret():
-
-    backend = server.create_backend_app("secretsmanager")
-    test_client = backend.test_client()
-
-    res = test_client.post('/',
-                           data={"Name": "test-secret",
-                                 "SecretString": "foo-secret"},
-                           headers={
-                               "X-Amz-Target": "secretsmanager.CreateSecret"},
-                           )
-    res_2 = test_client.post('/',
-                           data={"Name": "test-secret-2",
-                                 "SecretString": "bar-secret"},
-                           headers={
-                               "X-Amz-Target": "secretsmanager.CreateSecret"},
-                           )
-
-    json_data = json.loads(res.data.decode("utf-8"))
-    assert json_data['ARN'] != ''
-    assert json_data['Name'] == 'test-secret'
-    
-    json_data_2 = json.loads(res_2.data.decode("utf-8"))
-    assert json_data_2['ARN'] != ''
-    assert json_data_2['Name'] == 'test-secret-2'
-
-@mock_secretsmanager
-def test_describe_secret():
-
-    backend = server.create_backend_app('secretsmanager')
-    test_client = backend.test_client()
-
-    create_secret = test_client.post('/',
-                        data={"Name": "test-secret",
-                              "SecretString": "foosecret"},
-                        headers={
-                            "X-Amz-Target": "secretsmanager.CreateSecret"
-                        },
-                    )
-    describe_secret = test_client.post('/',
-                        data={"SecretId": "test-secret"},
-                        headers={
-                            "X-Amz-Target": "secretsmanager.DescribeSecret"
-                        },
-                    )
-    
-    create_secret_2 = test_client.post('/',
-                        data={"Name": "test-secret-2",
-                              "SecretString": "barsecret"},
-                        headers={
-                            "X-Amz-Target": "secretsmanager.CreateSecret"
-                        },
-                    )
-    describe_secret_2 = test_client.post('/',
-                        data={"SecretId": "test-secret-2"},
-                        headers={
-                            "X-Amz-Target": "secretsmanager.DescribeSecret"
-                        },
-                    )
-
-    json_data = json.loads(describe_secret.data.decode("utf-8"))
-    assert json_data   # Returned dict is not empty
-    assert json_data['ARN'] != ''
-    assert json_data['Name'] == 'test-secret'
-    
-    json_data_2 = json.loads(describe_secret_2.data.decode("utf-8"))
-    assert json_data_2   # Returned dict is not empty
-    assert json_data_2['ARN'] != ''
-    assert json_data_2['Name'] == 'test-secret-2'
-
-@mock_secretsmanager
-def test_describe_secret_that_does_not_exist():
-
-    backend = server.create_backend_app('secretsmanager')
-    test_client = backend.test_client()
-
-    describe_secret = test_client.post('/',
-                        data={"SecretId": "i-dont-exist"},
-                        headers={
-                            "X-Amz-Target": "secretsmanager.DescribeSecret"
-                        },
-                    )
-
-    json_data = json.loads(describe_secret.data.decode("utf-8"))
-    assert json_data['message'] == "Secrets Manager can't find the specified secret"
-    assert json_data['__type'] == 'ResourceNotFoundException'
-
-@mock_secretsmanager
-def test_describe_secret_that_does_not_match():
-
-    backend = server.create_backend_app('secretsmanager')
-    test_client = backend.test_client()
-
-    create_secret = test_client.post('/',
-                        data={"Name": "test-secret",
-                              "SecretString": "foosecret"},
-                        headers={
-                            "X-Amz-Target": "secretsmanager.CreateSecret"
-                        },
-                    )
-    describe_secret = test_client.post('/',
-                        data={"SecretId": "i-dont-match"},
-                        headers={
-                            "X-Amz-Target": "secretsmanager.DescribeSecret"
-                        },
-                    )
-
-    json_data = json.loads(describe_secret.data.decode("utf-8"))
-    assert json_data['message'] == "Secrets Manager can't find the specified secret"
-    assert json_data['__type'] == 'ResourceNotFoundException'
-
-@mock_secretsmanager
-def test_rotate_secret():
-    backend = server.create_backend_app('secretsmanager')
-    test_client = backend.test_client()
-
-    create_secret = test_client.post('/',
-                        data={"Name": "test-secret",
-                              "SecretString": "foosecret"},
-                        headers={
-                            "X-Amz-Target": "secretsmanager.CreateSecret"
-                        },
-                    )
-
-    client_request_token = "EXAMPLE2-90ab-cdef-fedc-ba987SECRET2"
-    rotate_secret = test_client.post('/',
-                        data={"SecretId": "test-secret",
-                              "ClientRequestToken": client_request_token},
-                        headers={
-                            "X-Amz-Target": "secretsmanager.RotateSecret"
-                        },
-                    )
-
-    json_data = json.loads(rotate_secret.data.decode("utf-8"))
-    assert json_data   # Returned dict is not empty
-    assert json_data['ARN'] != ''
-    assert json_data['Name'] == 'test-secret'
-    assert json_data['VersionId'] == client_request_token
-
-# @mock_secretsmanager
-# def test_rotate_secret_enable_rotation():
-#     backend = server.create_backend_app('secretsmanager')
-#     test_client = backend.test_client()
-
-#     create_secret = test_client.post(
-#                         '/',
-#                         data={
-#                             "Name": "test-secret",
-#                             "SecretString": "foosecret"
-#                         },
-#                         headers={
-#                             "X-Amz-Target": "secretsmanager.CreateSecret"
-#                         },
-#                     )
-
-#     initial_description = test_client.post(
-#                             '/',
-#                             data={
-#                                 "SecretId": "test-secret"
-#                             },
-#                             headers={
-#                                 "X-Amz-Target": "secretsmanager.DescribeSecret"
-#                             },
-#                           )
-
-#     json_data = json.loads(initial_description.data.decode("utf-8"))
-#     assert json_data   # Returned dict is not empty
-#     assert json_data['RotationEnabled'] is False
-#     assert json_data['RotationRules']['AutomaticallyAfterDays'] == 0
-
-#     rotate_secret = test_client.post(
-#                         '/',
-#                         data={
-#                             "SecretId": "test-secret",
-#                             "RotationRules": {"AutomaticallyAfterDays": 42}
-#                         },
-#                         headers={
-#                             "X-Amz-Target": "secretsmanager.RotateSecret"
-#                         },
-#                     )
-
-#     rotated_description = test_client.post(
-#                             '/',
-#                             data={
-#                                 "SecretId": "test-secret"
-#                             },
-#                             headers={
-#                                 "X-Amz-Target": "secretsmanager.DescribeSecret"
-#                             },
-#                           )
-
-#     json_data = json.loads(rotated_description.data.decode("utf-8"))
-#     assert json_data   # Returned dict is not empty
-#     assert json_data['RotationEnabled'] is True
-#     assert json_data['RotationRules']['AutomaticallyAfterDays'] == 42
-
-@mock_secretsmanager
-def test_rotate_secret_that_does_not_exist():
-    backend = server.create_backend_app('secretsmanager')
-    test_client = backend.test_client()
-
-    rotate_secret = test_client.post('/',
-                        data={"SecretId": "i-dont-exist"},
-                        headers={
-                            "X-Amz-Target": "secretsmanager.RotateSecret"
-                        },
-                    )
-
-    json_data = json.loads(rotate_secret.data.decode("utf-8"))
-    assert json_data['message'] == "Secrets Manager can't find the specified secret"
-    assert json_data['__type'] == 'ResourceNotFoundException'
-
-@mock_secretsmanager
-def test_rotate_secret_that_does_not_match():
-    backend = server.create_backend_app('secretsmanager')
-    test_client = backend.test_client()
-
-    create_secret = test_client.post('/',
-                        data={"Name": "test-secret",
-                              "SecretString": "foosecret"},
-                        headers={
-                            "X-Amz-Target": "secretsmanager.CreateSecret"
-                        },
-                    )
-
-    rotate_secret = test_client.post('/',
-                        data={"SecretId": "i-dont-match"},
-                        headers={
-                            "X-Amz-Target": "secretsmanager.RotateSecret"
-                        },
-                    )
-
-    json_data = json.loads(rotate_secret.data.decode("utf-8"))
-    assert json_data['message'] == "Secrets Manager can't find the specified secret"
-    assert json_data['__type'] == 'ResourceNotFoundException'
-
-@mock_secretsmanager
-def test_rotate_secret_client_request_token_too_short():
-    backend = server.create_backend_app('secretsmanager')
-    test_client = backend.test_client()
-
-    create_secret = test_client.post('/',
-                        data={"Name": "test-secret",
-                              "SecretString": "foosecret"},
-                        headers={
-                            "X-Amz-Target": "secretsmanager.CreateSecret"
-                        },
-                    )
-
-    client_request_token = "ED9F8B6C-85B7-B7E4-38F2A3BEB13C"
-    rotate_secret = test_client.post('/',
-                        data={"SecretId": "test-secret",
-                              "ClientRequestToken": client_request_token},
-                        headers={
-                            "X-Amz-Target": "secretsmanager.RotateSecret"
-                        },
-                    )
-
-    json_data = json.loads(rotate_secret.data.decode("utf-8"))
-    assert json_data['message'] == "ClientRequestToken must be 32-64 characters long."
-    assert json_data['__type'] == 'InvalidParameterException'
-
-@mock_secretsmanager
-def test_rotate_secret_client_request_token_too_long():
-    backend = server.create_backend_app('secretsmanager')
-    test_client = backend.test_client()
-
-    create_secret = test_client.post('/',
-                        data={"Name": "test-secret",
-                              "SecretString": "foosecret"},
-                        headers={
-                            "X-Amz-Target": "secretsmanager.CreateSecret"
-                        },
-                    )
-
-    client_request_token = (
-        'ED9F8B6C-85B7-446A-B7E4-38F2A3BEB13C-'
-        'ED9F8B6C-85B7-446A-B7E4-38F2A3BEB13C'
-    )
-    rotate_secret = test_client.post('/',
-                        data={"SecretId": "test-secret",
-                              "ClientRequestToken": client_request_token},
-                        headers={
-                            "X-Amz-Target": "secretsmanager.RotateSecret"
-                        },
-                    )
-
-    json_data = json.loads(rotate_secret.data.decode("utf-8"))
-    assert json_data['message'] == "ClientRequestToken must be 32-64 characters long."
-    assert json_data['__type'] == 'InvalidParameterException'
-
-@mock_secretsmanager
-def test_rotate_secret_rotation_lambda_arn_too_long():
-    backend = server.create_backend_app('secretsmanager')
-    test_client = backend.test_client()
-
-    create_secret = test_client.post('/',
-                        data={"Name": "test-secret",
-                              "SecretString": "foosecret"},
-                        headers={
-                            "X-Amz-Target": "secretsmanager.CreateSecret"
-                        },
-                    )
-
-    rotation_lambda_arn = '85B7-446A-B7E4' * 147    # == 2058 characters
-    rotate_secret = test_client.post('/',
-                        data={"SecretId": "test-secret",
-                              "RotationLambdaARN": rotation_lambda_arn},
-                        headers={
-                            "X-Amz-Target": "secretsmanager.RotateSecret"
-                        },
-                    )
-
-    json_data = json.loads(rotate_secret.data.decode("utf-8"))
-    assert json_data['message'] == "RotationLambdaARN must <= 2048 characters long."
-    assert json_data['__type'] == 'InvalidParameterException'
-
-
-# 
-# The following tests should work, but fail on the embedded dict in
-# RotationRules. The error message suggests a problem deeper in the code, which
-# needs further investigation.
-# 
-
-# @mock_secretsmanager
-# def test_rotate_secret_rotation_period_zero():
-#     backend = server.create_backend_app('secretsmanager')
-#     test_client = backend.test_client()
-
-#     create_secret = test_client.post('/',
-#                         data={"Name": "test-secret",
-#                               "SecretString": "foosecret"},
-#                         headers={
-#                             "X-Amz-Target": "secretsmanager.CreateSecret"
-#                         },
-#                     )
-
-#     rotate_secret = test_client.post('/',
-#                         data={"SecretId": "test-secret",
-#                               "RotationRules": {"AutomaticallyAfterDays": 0}},
-#                         headers={
-#                             "X-Amz-Target": "secretsmanager.RotateSecret"
-#                         },
-#                     )
-
-#     json_data = json.loads(rotate_secret.data.decode("utf-8"))
-#     assert json_data['message'] == "RotationRules.AutomaticallyAfterDays must be within 1-1000."
-#     assert json_data['__type'] == 'InvalidParameterException'
-
-# @mock_secretsmanager
-# def test_rotate_secret_rotation_period_too_long():
-#     backend = server.create_backend_app('secretsmanager')
-#     test_client = backend.test_client()
-
-#     create_secret = test_client.post('/',
-#                         data={"Name": "test-secret",
-#                               "SecretString": "foosecret"},
-#                         headers={
-#                             "X-Amz-Target": "secretsmanager.CreateSecret"
-#                         },
-#                     )
-
-#     rotate_secret = test_client.post('/',
-#                         data={"SecretId": "test-secret",
-#                               "RotationRules": {"AutomaticallyAfterDays": 1001}},
-#                         headers={
-#                             "X-Amz-Target": "secretsmanager.RotateSecret"
-#                         },
-#                     )
-
-#     json_data = json.loads(rotate_secret.data.decode("utf-8"))
-#     assert json_data['message'] == "RotationRules.AutomaticallyAfterDays must be within 1-1000."
-#     assert json_data['__type'] == 'InvalidParameterException'
->>>>>>> 4a286c4b
+#     assert json_data['__type'] == 'InvalidParameterException'
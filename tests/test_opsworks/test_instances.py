<<<<<<< HEAD
from __future__ import unicode_literals
import boto3
import sure  # noqa

from moto import mock_opsworks
from moto import mock_ec2


@mock_opsworks
def test_create_instance():
    client = boto3.client('opsworks', region_name='us-east-1')
    stack_id = client.create_stack(
        Name="test_stack_1",
        Region="us-east-1",
        ServiceRoleArn="service_arn",
        DefaultInstanceProfileArn="profile_arn"
    )['StackId']

    layer_id = client.create_layer(
        StackId=stack_id,
        Type="custom",
        Name="TestLayer",
        Shortname="TestLayerShortName"
    )['LayerId']

    second_stack_id = client.create_stack(
        Name="test_stack_2",
        Region="us-east-1",
        ServiceRoleArn="service_arn",
        DefaultInstanceProfileArn="profile_arn"
    )['StackId']

    second_layer_id = client.create_layer(
        StackId=second_stack_id,
        Type="custom",
        Name="SecondTestLayer",
        Shortname="SecondTestLayerShortName"
    )['LayerId']

    response = client.create_instance(
        StackId=stack_id, LayerIds=[layer_id], InstanceType="t2.micro"
    )

    response.should.contain("InstanceId")

    client.create_instance.when.called_with(
        StackId="nothere", LayerIds=[layer_id], InstanceType="t2.micro"
    ).should.throw(Exception, "Unable to find stack with ID nothere")

    client.create_instance.when.called_with(
        StackId=stack_id, LayerIds=["nothere"], InstanceType="t2.micro"
    ).should.throw(Exception, "nothere")
    # ClientError
    client.create_instance.when.called_with(
        StackId=stack_id, LayerIds=[second_layer_id], InstanceType="t2.micro"
    ).should.throw(Exception, "Please only provide layer IDs from the same stack")
    # ClientError
    client.start_instance.when.called_with(
        InstanceId="nothere"
    ).should.throw(Exception, "Unable to find instance with ID nothere")


@mock_opsworks
def test_describe_instances():
    """
    create two stacks, with 1 layer and 2 layers (S1L1, S2L1, S2L2)

    populate S1L1 with 2 instances (S1L1_i1, S1L1_i2)
    populate S2L1 with 1 instance (S2L1_i1)
    populate S2L2 with 3 instances (S2L2_i1..2)
    """

    client = boto3.client('opsworks', region_name='us-east-1')
    S1 = client.create_stack(
        Name="S1",
        Region="us-east-1",
        ServiceRoleArn="service_arn",
        DefaultInstanceProfileArn="profile_arn"
    )['StackId']
    S1L1 = client.create_layer(
        StackId=S1,
        Type="custom",
        Name="S1L1",
        Shortname="S1L1"
    )['LayerId']
    S2 = client.create_stack(
        Name="S2",
        Region="us-east-1",
        ServiceRoleArn="service_arn",
        DefaultInstanceProfileArn="profile_arn"
    )['StackId']
    S2L1 = client.create_layer(
        StackId=S2,
        Type="custom",
        Name="S2L1",
        Shortname="S2L1"
    )['LayerId']
    S2L2 = client.create_layer(
        StackId=S2,
        Type="custom",
        Name="S2L2",
        Shortname="S2L2"
    )['LayerId']

    S1L1_i1 = client.create_instance(
        StackId=S1, LayerIds=[S1L1], InstanceType="t2.micro"
    )['InstanceId']
    S1L1_i2 = client.create_instance(
        StackId=S1, LayerIds=[S1L1], InstanceType="t2.micro"
    )['InstanceId']
    S2L1_i1 = client.create_instance(
        StackId=S2, LayerIds=[S2L1], InstanceType="t2.micro"
    )['InstanceId']
    S2L2_i1 = client.create_instance(
        StackId=S2, LayerIds=[S2L2], InstanceType="t2.micro"
    )['InstanceId']
    S2L2_i2 = client.create_instance(
        StackId=S2, LayerIds=[S2L2], InstanceType="t2.micro"
    )['InstanceId']

    # instances in Stack 1
    response = client.describe_instances(StackId=S1)['Instances']
    response.should.have.length_of(2)
    S1L1_i1.should.be.within([i["InstanceId"] for i in response])
    S1L1_i2.should.be.within([i["InstanceId"] for i in response])

    response2 = client.describe_instances(
        InstanceIds=[S1L1_i1, S1L1_i2])['Instances']
    sorted(response2, key=lambda d: d['InstanceId']).should.equal(
        sorted(response, key=lambda d: d['InstanceId']))

    response3 = client.describe_instances(LayerId=S1L1)['Instances']
    sorted(response3, key=lambda d: d['InstanceId']).should.equal(
        sorted(response, key=lambda d: d['InstanceId']))

    response = client.describe_instances(StackId=S1)['Instances']
    response.should.have.length_of(2)
    S1L1_i1.should.be.within([i["InstanceId"] for i in response])
    S1L1_i2.should.be.within([i["InstanceId"] for i in response])

    # instances in Stack 2
    response = client.describe_instances(StackId=S2)['Instances']
    response.should.have.length_of(3)
    S2L1_i1.should.be.within([i["InstanceId"] for i in response])
    S2L2_i1.should.be.within([i["InstanceId"] for i in response])
    S2L2_i2.should.be.within([i["InstanceId"] for i in response])

    response = client.describe_instances(LayerId=S2L1)['Instances']
    response.should.have.length_of(1)
    S2L1_i1.should.be.within([i["InstanceId"] for i in response])

    response = client.describe_instances(LayerId=S2L2)['Instances']
    response.should.have.length_of(2)
    S2L1_i1.should_not.be.within([i["InstanceId"] for i in response])

    # ClientError
    client.describe_instances.when.called_with(
        StackId=S1,
        LayerId=S1L1
    ).should.throw(
        Exception, "Please provide either one or more"
    )
    # ClientError
    client.describe_instances.when.called_with(
        StackId="nothere"
    ).should.throw(
        Exception, "nothere"
    )
    # ClientError
    client.describe_instances.when.called_with(
        LayerId="nothere"
    ).should.throw(
        Exception, "nothere"
    )
    # ClientError
    client.describe_instances.when.called_with(
        InstanceIds=["nothere"]
    ).should.throw(
        Exception, "nothere"
    )


@mock_opsworks
@mock_ec2
def test_ec2_integration():
    """
    instances created via OpsWorks should be discoverable via ec2
    """

    opsworks = boto3.client('opsworks', region_name='us-east-1')
    stack_id = opsworks.create_stack(
        Name="S1",
        Region="us-east-1",
        ServiceRoleArn="service_arn",
        DefaultInstanceProfileArn="profile_arn"
    )['StackId']

    layer_id = opsworks.create_layer(
        StackId=stack_id,
        Type="custom",
        Name="S1L1",
        Shortname="S1L1"
    )['LayerId']

    instance_id = opsworks.create_instance(
        StackId=stack_id, LayerIds=[layer_id], InstanceType="t2.micro", SshKeyName="testSSH"
    )['InstanceId']

    ec2 = boto3.client('ec2', region_name='us-east-1')

    # Before starting the instance, it shouldn't be discoverable via ec2
    reservations = ec2.describe_instances()['Reservations']
    assert reservations.should.be.empty

    # After starting the instance, it should be discoverable via ec2
    opsworks.start_instance(InstanceId=instance_id)
    reservations = ec2.describe_instances()['Reservations']
    reservations[0]['Instances'].should.have.length_of(1)
    instance = reservations[0]['Instances'][0]
    opsworks_instance = opsworks.describe_instances(StackId=stack_id)[
        'Instances'][0]

    instance['InstanceId'].should.equal(opsworks_instance['Ec2InstanceId'])
    instance['PrivateIpAddress'].should.equal(opsworks_instance['PrivateIp'])
=======
from __future__ import unicode_literals
import boto3
import sure  # noqa

from moto import mock_opsworks
from moto import mock_ec2


@mock_opsworks
def test_create_instance():
    client = boto3.client("opsworks", region_name="us-east-1")
    stack_id = client.create_stack(
        Name="test_stack_1",
        Region="us-east-1",
        ServiceRoleArn="service_arn",
        DefaultInstanceProfileArn="profile_arn",
    )["StackId"]

    layer_id = client.create_layer(
        StackId=stack_id,
        Type="custom",
        Name="TestLayer",
        Shortname="TestLayerShortName",
    )["LayerId"]

    second_stack_id = client.create_stack(
        Name="test_stack_2",
        Region="us-east-1",
        ServiceRoleArn="service_arn",
        DefaultInstanceProfileArn="profile_arn",
    )["StackId"]

    second_layer_id = client.create_layer(
        StackId=second_stack_id,
        Type="custom",
        Name="SecondTestLayer",
        Shortname="SecondTestLayerShortName",
    )["LayerId"]

    response = client.create_instance(
        StackId=stack_id, LayerIds=[layer_id], InstanceType="t2.micro"
    )

    response.should.contain("InstanceId")

    client.create_instance.when.called_with(
        StackId="nothere", LayerIds=[layer_id], InstanceType="t2.micro"
    ).should.throw(Exception, "Unable to find stack with ID nothere")

    client.create_instance.when.called_with(
        StackId=stack_id, LayerIds=["nothere"], InstanceType="t2.micro"
    ).should.throw(Exception, "nothere")
    # ClientError
    client.create_instance.when.called_with(
        StackId=stack_id, LayerIds=[second_layer_id], InstanceType="t2.micro"
    ).should.throw(Exception, "Please only provide layer IDs from the same stack")
    # ClientError
    client.start_instance.when.called_with(InstanceId="nothere").should.throw(
        Exception, "Unable to find instance with ID nothere"
    )


@mock_opsworks
def test_describe_instances():
    """
    create two stacks, with 1 layer and 2 layers (S1L1, S2L1, S2L2)

    populate S1L1 with 2 instances (S1L1_i1, S1L1_i2)
    populate S2L1 with 1 instance (S2L1_i1)
    populate S2L2 with 3 instances (S2L2_i1..2)
    """

    client = boto3.client("opsworks", region_name="us-east-1")
    S1 = client.create_stack(
        Name="S1",
        Region="us-east-1",
        ServiceRoleArn="service_arn",
        DefaultInstanceProfileArn="profile_arn",
    )["StackId"]
    S1L1 = client.create_layer(
        StackId=S1, Type="custom", Name="S1L1", Shortname="S1L1"
    )["LayerId"]
    S2 = client.create_stack(
        Name="S2",
        Region="us-east-1",
        ServiceRoleArn="service_arn",
        DefaultInstanceProfileArn="profile_arn",
    )["StackId"]
    S2L1 = client.create_layer(
        StackId=S2, Type="custom", Name="S2L1", Shortname="S2L1"
    )["LayerId"]
    S2L2 = client.create_layer(
        StackId=S2, Type="custom", Name="S2L2", Shortname="S2L2"
    )["LayerId"]

    S1L1_i1 = client.create_instance(
        StackId=S1, LayerIds=[S1L1], InstanceType="t2.micro"
    )["InstanceId"]
    S1L1_i2 = client.create_instance(
        StackId=S1, LayerIds=[S1L1], InstanceType="t2.micro"
    )["InstanceId"]
    S2L1_i1 = client.create_instance(
        StackId=S2, LayerIds=[S2L1], InstanceType="t2.micro"
    )["InstanceId"]
    S2L2_i1 = client.create_instance(
        StackId=S2, LayerIds=[S2L2], InstanceType="t2.micro"
    )["InstanceId"]
    S2L2_i2 = client.create_instance(
        StackId=S2, LayerIds=[S2L2], InstanceType="t2.micro"
    )["InstanceId"]

    # instances in Stack 1
    response = client.describe_instances(StackId=S1)["Instances"]
    response.should.have.length_of(2)
    S1L1_i1.should.be.within([i["InstanceId"] for i in response])
    S1L1_i2.should.be.within([i["InstanceId"] for i in response])

    response2 = client.describe_instances(InstanceIds=[S1L1_i1, S1L1_i2])["Instances"]
    sorted(response2, key=lambda d: d["InstanceId"]).should.equal(
        sorted(response, key=lambda d: d["InstanceId"])
    )

    response3 = client.describe_instances(LayerId=S1L1)["Instances"]
    sorted(response3, key=lambda d: d["InstanceId"]).should.equal(
        sorted(response, key=lambda d: d["InstanceId"])
    )

    response = client.describe_instances(StackId=S1)["Instances"]
    response.should.have.length_of(2)
    S1L1_i1.should.be.within([i["InstanceId"] for i in response])
    S1L1_i2.should.be.within([i["InstanceId"] for i in response])

    # instances in Stack 2
    response = client.describe_instances(StackId=S2)["Instances"]
    response.should.have.length_of(3)
    S2L1_i1.should.be.within([i["InstanceId"] for i in response])
    S2L2_i1.should.be.within([i["InstanceId"] for i in response])
    S2L2_i2.should.be.within([i["InstanceId"] for i in response])

    response = client.describe_instances(LayerId=S2L1)["Instances"]
    response.should.have.length_of(1)
    S2L1_i1.should.be.within([i["InstanceId"] for i in response])

    response = client.describe_instances(LayerId=S2L2)["Instances"]
    response.should.have.length_of(2)
    S2L1_i1.should_not.be.within([i["InstanceId"] for i in response])

    # ClientError
    client.describe_instances.when.called_with(StackId=S1, LayerId=S1L1).should.throw(
        Exception, "Please provide either one or more"
    )
    # ClientError
    client.describe_instances.when.called_with(StackId="nothere").should.throw(
        Exception, "nothere"
    )
    # ClientError
    client.describe_instances.when.called_with(LayerId="nothere").should.throw(
        Exception, "nothere"
    )
    # ClientError
    client.describe_instances.when.called_with(InstanceIds=["nothere"]).should.throw(
        Exception, "nothere"
    )


@mock_opsworks
@mock_ec2
def test_ec2_integration():
    """
    instances created via OpsWorks should be discoverable via ec2
    """

    opsworks = boto3.client("opsworks", region_name="us-east-1")
    stack_id = opsworks.create_stack(
        Name="S1",
        Region="us-east-1",
        ServiceRoleArn="service_arn",
        DefaultInstanceProfileArn="profile_arn",
    )["StackId"]

    layer_id = opsworks.create_layer(
        StackId=stack_id, Type="custom", Name="S1L1", Shortname="S1L1"
    )["LayerId"]

    instance_id = opsworks.create_instance(
        StackId=stack_id,
        LayerIds=[layer_id],
        InstanceType="t2.micro",
        SshKeyName="testSSH",
    )["InstanceId"]

    ec2 = boto3.client("ec2", region_name="us-east-1")

    # Before starting the instance, it shouldn't be discoverable via ec2
    reservations = ec2.describe_instances()["Reservations"]
    assert reservations.should.be.empty

    # After starting the instance, it should be discoverable via ec2
    opsworks.start_instance(InstanceId=instance_id)
    reservations = ec2.describe_instances()["Reservations"]
    reservations[0]["Instances"].should.have.length_of(1)
    instance = reservations[0]["Instances"][0]
    opsworks_instance = opsworks.describe_instances(StackId=stack_id)["Instances"][0]

    instance["InstanceId"].should.equal(opsworks_instance["Ec2InstanceId"])
    instance["PrivateIpAddress"].should.equal(opsworks_instance["PrivateIp"])
>>>>>>> b8a1f852
<|MERGE_RESOLUTION|>--- conflicted
+++ resolved
@@ -1,433 +1,206 @@
-<<<<<<< HEAD
-from __future__ import unicode_literals
-import boto3
-import sure  # noqa
-
-from moto import mock_opsworks
-from moto import mock_ec2
-
-
-@mock_opsworks
-def test_create_instance():
-    client = boto3.client('opsworks', region_name='us-east-1')
-    stack_id = client.create_stack(
-        Name="test_stack_1",
-        Region="us-east-1",
-        ServiceRoleArn="service_arn",
-        DefaultInstanceProfileArn="profile_arn"
-    )['StackId']
-
-    layer_id = client.create_layer(
-        StackId=stack_id,
-        Type="custom",
-        Name="TestLayer",
-        Shortname="TestLayerShortName"
-    )['LayerId']
-
-    second_stack_id = client.create_stack(
-        Name="test_stack_2",
-        Region="us-east-1",
-        ServiceRoleArn="service_arn",
-        DefaultInstanceProfileArn="profile_arn"
-    )['StackId']
-
-    second_layer_id = client.create_layer(
-        StackId=second_stack_id,
-        Type="custom",
-        Name="SecondTestLayer",
-        Shortname="SecondTestLayerShortName"
-    )['LayerId']
-
-    response = client.create_instance(
-        StackId=stack_id, LayerIds=[layer_id], InstanceType="t2.micro"
-    )
-
-    response.should.contain("InstanceId")
-
-    client.create_instance.when.called_with(
-        StackId="nothere", LayerIds=[layer_id], InstanceType="t2.micro"
-    ).should.throw(Exception, "Unable to find stack with ID nothere")
-
-    client.create_instance.when.called_with(
-        StackId=stack_id, LayerIds=["nothere"], InstanceType="t2.micro"
-    ).should.throw(Exception, "nothere")
-    # ClientError
-    client.create_instance.when.called_with(
-        StackId=stack_id, LayerIds=[second_layer_id], InstanceType="t2.micro"
-    ).should.throw(Exception, "Please only provide layer IDs from the same stack")
-    # ClientError
-    client.start_instance.when.called_with(
-        InstanceId="nothere"
-    ).should.throw(Exception, "Unable to find instance with ID nothere")
-
-
-@mock_opsworks
-def test_describe_instances():
-    """
-    create two stacks, with 1 layer and 2 layers (S1L1, S2L1, S2L2)
-
-    populate S1L1 with 2 instances (S1L1_i1, S1L1_i2)
-    populate S2L1 with 1 instance (S2L1_i1)
-    populate S2L2 with 3 instances (S2L2_i1..2)
-    """
-
-    client = boto3.client('opsworks', region_name='us-east-1')
-    S1 = client.create_stack(
-        Name="S1",
-        Region="us-east-1",
-        ServiceRoleArn="service_arn",
-        DefaultInstanceProfileArn="profile_arn"
-    )['StackId']
-    S1L1 = client.create_layer(
-        StackId=S1,
-        Type="custom",
-        Name="S1L1",
-        Shortname="S1L1"
-    )['LayerId']
-    S2 = client.create_stack(
-        Name="S2",
-        Region="us-east-1",
-        ServiceRoleArn="service_arn",
-        DefaultInstanceProfileArn="profile_arn"
-    )['StackId']
-    S2L1 = client.create_layer(
-        StackId=S2,
-        Type="custom",
-        Name="S2L1",
-        Shortname="S2L1"
-    )['LayerId']
-    S2L2 = client.create_layer(
-        StackId=S2,
-        Type="custom",
-        Name="S2L2",
-        Shortname="S2L2"
-    )['LayerId']
-
-    S1L1_i1 = client.create_instance(
-        StackId=S1, LayerIds=[S1L1], InstanceType="t2.micro"
-    )['InstanceId']
-    S1L1_i2 = client.create_instance(
-        StackId=S1, LayerIds=[S1L1], InstanceType="t2.micro"
-    )['InstanceId']
-    S2L1_i1 = client.create_instance(
-        StackId=S2, LayerIds=[S2L1], InstanceType="t2.micro"
-    )['InstanceId']
-    S2L2_i1 = client.create_instance(
-        StackId=S2, LayerIds=[S2L2], InstanceType="t2.micro"
-    )['InstanceId']
-    S2L2_i2 = client.create_instance(
-        StackId=S2, LayerIds=[S2L2], InstanceType="t2.micro"
-    )['InstanceId']
-
-    # instances in Stack 1
-    response = client.describe_instances(StackId=S1)['Instances']
-    response.should.have.length_of(2)
-    S1L1_i1.should.be.within([i["InstanceId"] for i in response])
-    S1L1_i2.should.be.within([i["InstanceId"] for i in response])
-
-    response2 = client.describe_instances(
-        InstanceIds=[S1L1_i1, S1L1_i2])['Instances']
-    sorted(response2, key=lambda d: d['InstanceId']).should.equal(
-        sorted(response, key=lambda d: d['InstanceId']))
-
-    response3 = client.describe_instances(LayerId=S1L1)['Instances']
-    sorted(response3, key=lambda d: d['InstanceId']).should.equal(
-        sorted(response, key=lambda d: d['InstanceId']))
-
-    response = client.describe_instances(StackId=S1)['Instances']
-    response.should.have.length_of(2)
-    S1L1_i1.should.be.within([i["InstanceId"] for i in response])
-    S1L1_i2.should.be.within([i["InstanceId"] for i in response])
-
-    # instances in Stack 2
-    response = client.describe_instances(StackId=S2)['Instances']
-    response.should.have.length_of(3)
-    S2L1_i1.should.be.within([i["InstanceId"] for i in response])
-    S2L2_i1.should.be.within([i["InstanceId"] for i in response])
-    S2L2_i2.should.be.within([i["InstanceId"] for i in response])
-
-    response = client.describe_instances(LayerId=S2L1)['Instances']
-    response.should.have.length_of(1)
-    S2L1_i1.should.be.within([i["InstanceId"] for i in response])
-
-    response = client.describe_instances(LayerId=S2L2)['Instances']
-    response.should.have.length_of(2)
-    S2L1_i1.should_not.be.within([i["InstanceId"] for i in response])
-
-    # ClientError
-    client.describe_instances.when.called_with(
-        StackId=S1,
-        LayerId=S1L1
-    ).should.throw(
-        Exception, "Please provide either one or more"
-    )
-    # ClientError
-    client.describe_instances.when.called_with(
-        StackId="nothere"
-    ).should.throw(
-        Exception, "nothere"
-    )
-    # ClientError
-    client.describe_instances.when.called_with(
-        LayerId="nothere"
-    ).should.throw(
-        Exception, "nothere"
-    )
-    # ClientError
-    client.describe_instances.when.called_with(
-        InstanceIds=["nothere"]
-    ).should.throw(
-        Exception, "nothere"
-    )
-
-
-@mock_opsworks
-@mock_ec2
-def test_ec2_integration():
-    """
-    instances created via OpsWorks should be discoverable via ec2
-    """
-
-    opsworks = boto3.client('opsworks', region_name='us-east-1')
-    stack_id = opsworks.create_stack(
-        Name="S1",
-        Region="us-east-1",
-        ServiceRoleArn="service_arn",
-        DefaultInstanceProfileArn="profile_arn"
-    )['StackId']
-
-    layer_id = opsworks.create_layer(
-        StackId=stack_id,
-        Type="custom",
-        Name="S1L1",
-        Shortname="S1L1"
-    )['LayerId']
-
-    instance_id = opsworks.create_instance(
-        StackId=stack_id, LayerIds=[layer_id], InstanceType="t2.micro", SshKeyName="testSSH"
-    )['InstanceId']
-
-    ec2 = boto3.client('ec2', region_name='us-east-1')
-
-    # Before starting the instance, it shouldn't be discoverable via ec2
-    reservations = ec2.describe_instances()['Reservations']
-    assert reservations.should.be.empty
-
-    # After starting the instance, it should be discoverable via ec2
-    opsworks.start_instance(InstanceId=instance_id)
-    reservations = ec2.describe_instances()['Reservations']
-    reservations[0]['Instances'].should.have.length_of(1)
-    instance = reservations[0]['Instances'][0]
-    opsworks_instance = opsworks.describe_instances(StackId=stack_id)[
-        'Instances'][0]
-
-    instance['InstanceId'].should.equal(opsworks_instance['Ec2InstanceId'])
-    instance['PrivateIpAddress'].should.equal(opsworks_instance['PrivateIp'])
-=======
-from __future__ import unicode_literals
-import boto3
-import sure  # noqa
-
-from moto import mock_opsworks
-from moto import mock_ec2
-
-
-@mock_opsworks
-def test_create_instance():
-    client = boto3.client("opsworks", region_name="us-east-1")
-    stack_id = client.create_stack(
-        Name="test_stack_1",
-        Region="us-east-1",
-        ServiceRoleArn="service_arn",
-        DefaultInstanceProfileArn="profile_arn",
-    )["StackId"]
-
-    layer_id = client.create_layer(
-        StackId=stack_id,
-        Type="custom",
-        Name="TestLayer",
-        Shortname="TestLayerShortName",
-    )["LayerId"]
-
-    second_stack_id = client.create_stack(
-        Name="test_stack_2",
-        Region="us-east-1",
-        ServiceRoleArn="service_arn",
-        DefaultInstanceProfileArn="profile_arn",
-    )["StackId"]
-
-    second_layer_id = client.create_layer(
-        StackId=second_stack_id,
-        Type="custom",
-        Name="SecondTestLayer",
-        Shortname="SecondTestLayerShortName",
-    )["LayerId"]
-
-    response = client.create_instance(
-        StackId=stack_id, LayerIds=[layer_id], InstanceType="t2.micro"
-    )
-
-    response.should.contain("InstanceId")
-
-    client.create_instance.when.called_with(
-        StackId="nothere", LayerIds=[layer_id], InstanceType="t2.micro"
-    ).should.throw(Exception, "Unable to find stack with ID nothere")
-
-    client.create_instance.when.called_with(
-        StackId=stack_id, LayerIds=["nothere"], InstanceType="t2.micro"
-    ).should.throw(Exception, "nothere")
-    # ClientError
-    client.create_instance.when.called_with(
-        StackId=stack_id, LayerIds=[second_layer_id], InstanceType="t2.micro"
-    ).should.throw(Exception, "Please only provide layer IDs from the same stack")
-    # ClientError
-    client.start_instance.when.called_with(InstanceId="nothere").should.throw(
-        Exception, "Unable to find instance with ID nothere"
-    )
-
-
-@mock_opsworks
-def test_describe_instances():
-    """
-    create two stacks, with 1 layer and 2 layers (S1L1, S2L1, S2L2)
-
-    populate S1L1 with 2 instances (S1L1_i1, S1L1_i2)
-    populate S2L1 with 1 instance (S2L1_i1)
-    populate S2L2 with 3 instances (S2L2_i1..2)
-    """
-
-    client = boto3.client("opsworks", region_name="us-east-1")
-    S1 = client.create_stack(
-        Name="S1",
-        Region="us-east-1",
-        ServiceRoleArn="service_arn",
-        DefaultInstanceProfileArn="profile_arn",
-    )["StackId"]
-    S1L1 = client.create_layer(
-        StackId=S1, Type="custom", Name="S1L1", Shortname="S1L1"
-    )["LayerId"]
-    S2 = client.create_stack(
-        Name="S2",
-        Region="us-east-1",
-        ServiceRoleArn="service_arn",
-        DefaultInstanceProfileArn="profile_arn",
-    )["StackId"]
-    S2L1 = client.create_layer(
-        StackId=S2, Type="custom", Name="S2L1", Shortname="S2L1"
-    )["LayerId"]
-    S2L2 = client.create_layer(
-        StackId=S2, Type="custom", Name="S2L2", Shortname="S2L2"
-    )["LayerId"]
-
-    S1L1_i1 = client.create_instance(
-        StackId=S1, LayerIds=[S1L1], InstanceType="t2.micro"
-    )["InstanceId"]
-    S1L1_i2 = client.create_instance(
-        StackId=S1, LayerIds=[S1L1], InstanceType="t2.micro"
-    )["InstanceId"]
-    S2L1_i1 = client.create_instance(
-        StackId=S2, LayerIds=[S2L1], InstanceType="t2.micro"
-    )["InstanceId"]
-    S2L2_i1 = client.create_instance(
-        StackId=S2, LayerIds=[S2L2], InstanceType="t2.micro"
-    )["InstanceId"]
-    S2L2_i2 = client.create_instance(
-        StackId=S2, LayerIds=[S2L2], InstanceType="t2.micro"
-    )["InstanceId"]
-
-    # instances in Stack 1
-    response = client.describe_instances(StackId=S1)["Instances"]
-    response.should.have.length_of(2)
-    S1L1_i1.should.be.within([i["InstanceId"] for i in response])
-    S1L1_i2.should.be.within([i["InstanceId"] for i in response])
-
-    response2 = client.describe_instances(InstanceIds=[S1L1_i1, S1L1_i2])["Instances"]
-    sorted(response2, key=lambda d: d["InstanceId"]).should.equal(
-        sorted(response, key=lambda d: d["InstanceId"])
-    )
-
-    response3 = client.describe_instances(LayerId=S1L1)["Instances"]
-    sorted(response3, key=lambda d: d["InstanceId"]).should.equal(
-        sorted(response, key=lambda d: d["InstanceId"])
-    )
-
-    response = client.describe_instances(StackId=S1)["Instances"]
-    response.should.have.length_of(2)
-    S1L1_i1.should.be.within([i["InstanceId"] for i in response])
-    S1L1_i2.should.be.within([i["InstanceId"] for i in response])
-
-    # instances in Stack 2
-    response = client.describe_instances(StackId=S2)["Instances"]
-    response.should.have.length_of(3)
-    S2L1_i1.should.be.within([i["InstanceId"] for i in response])
-    S2L2_i1.should.be.within([i["InstanceId"] for i in response])
-    S2L2_i2.should.be.within([i["InstanceId"] for i in response])
-
-    response = client.describe_instances(LayerId=S2L1)["Instances"]
-    response.should.have.length_of(1)
-    S2L1_i1.should.be.within([i["InstanceId"] for i in response])
-
-    response = client.describe_instances(LayerId=S2L2)["Instances"]
-    response.should.have.length_of(2)
-    S2L1_i1.should_not.be.within([i["InstanceId"] for i in response])
-
-    # ClientError
-    client.describe_instances.when.called_with(StackId=S1, LayerId=S1L1).should.throw(
-        Exception, "Please provide either one or more"
-    )
-    # ClientError
-    client.describe_instances.when.called_with(StackId="nothere").should.throw(
-        Exception, "nothere"
-    )
-    # ClientError
-    client.describe_instances.when.called_with(LayerId="nothere").should.throw(
-        Exception, "nothere"
-    )
-    # ClientError
-    client.describe_instances.when.called_with(InstanceIds=["nothere"]).should.throw(
-        Exception, "nothere"
-    )
-
-
-@mock_opsworks
-@mock_ec2
-def test_ec2_integration():
-    """
-    instances created via OpsWorks should be discoverable via ec2
-    """
-
-    opsworks = boto3.client("opsworks", region_name="us-east-1")
-    stack_id = opsworks.create_stack(
-        Name="S1",
-        Region="us-east-1",
-        ServiceRoleArn="service_arn",
-        DefaultInstanceProfileArn="profile_arn",
-    )["StackId"]
-
-    layer_id = opsworks.create_layer(
-        StackId=stack_id, Type="custom", Name="S1L1", Shortname="S1L1"
-    )["LayerId"]
-
-    instance_id = opsworks.create_instance(
-        StackId=stack_id,
-        LayerIds=[layer_id],
-        InstanceType="t2.micro",
-        SshKeyName="testSSH",
-    )["InstanceId"]
-
-    ec2 = boto3.client("ec2", region_name="us-east-1")
-
-    # Before starting the instance, it shouldn't be discoverable via ec2
-    reservations = ec2.describe_instances()["Reservations"]
-    assert reservations.should.be.empty
-
-    # After starting the instance, it should be discoverable via ec2
-    opsworks.start_instance(InstanceId=instance_id)
-    reservations = ec2.describe_instances()["Reservations"]
-    reservations[0]["Instances"].should.have.length_of(1)
-    instance = reservations[0]["Instances"][0]
-    opsworks_instance = opsworks.describe_instances(StackId=stack_id)["Instances"][0]
-
-    instance["InstanceId"].should.equal(opsworks_instance["Ec2InstanceId"])
-    instance["PrivateIpAddress"].should.equal(opsworks_instance["PrivateIp"])
->>>>>>> b8a1f852
+from __future__ import unicode_literals
+import boto3
+import sure  # noqa
+
+from moto import mock_opsworks
+from moto import mock_ec2
+
+
+@mock_opsworks
+def test_create_instance():
+    client = boto3.client("opsworks", region_name="us-east-1")
+    stack_id = client.create_stack(
+        Name="test_stack_1",
+        Region="us-east-1",
+        ServiceRoleArn="service_arn",
+        DefaultInstanceProfileArn="profile_arn",
+    )["StackId"]
+
+    layer_id = client.create_layer(
+        StackId=stack_id,
+        Type="custom",
+        Name="TestLayer",
+        Shortname="TestLayerShortName",
+    )["LayerId"]
+
+    second_stack_id = client.create_stack(
+        Name="test_stack_2",
+        Region="us-east-1",
+        ServiceRoleArn="service_arn",
+        DefaultInstanceProfileArn="profile_arn",
+    )["StackId"]
+
+    second_layer_id = client.create_layer(
+        StackId=second_stack_id,
+        Type="custom",
+        Name="SecondTestLayer",
+        Shortname="SecondTestLayerShortName",
+    )["LayerId"]
+
+    response = client.create_instance(
+        StackId=stack_id, LayerIds=[layer_id], InstanceType="t2.micro"
+    )
+
+    response.should.contain("InstanceId")
+
+    client.create_instance.when.called_with(
+        StackId="nothere", LayerIds=[layer_id], InstanceType="t2.micro"
+    ).should.throw(Exception, "Unable to find stack with ID nothere")
+
+    client.create_instance.when.called_with(
+        StackId=stack_id, LayerIds=["nothere"], InstanceType="t2.micro"
+    ).should.throw(Exception, "nothere")
+    # ClientError
+    client.create_instance.when.called_with(
+        StackId=stack_id, LayerIds=[second_layer_id], InstanceType="t2.micro"
+    ).should.throw(Exception, "Please only provide layer IDs from the same stack")
+    # ClientError
+    client.start_instance.when.called_with(InstanceId="nothere").should.throw(
+        Exception, "Unable to find instance with ID nothere"
+    )
+
+
+@mock_opsworks
+def test_describe_instances():
+    """
+    create two stacks, with 1 layer and 2 layers (S1L1, S2L1, S2L2)
+
+    populate S1L1 with 2 instances (S1L1_i1, S1L1_i2)
+    populate S2L1 with 1 instance (S2L1_i1)
+    populate S2L2 with 3 instances (S2L2_i1..2)
+    """
+
+    client = boto3.client("opsworks", region_name="us-east-1")
+    S1 = client.create_stack(
+        Name="S1",
+        Region="us-east-1",
+        ServiceRoleArn="service_arn",
+        DefaultInstanceProfileArn="profile_arn",
+    )["StackId"]
+    S1L1 = client.create_layer(
+        StackId=S1, Type="custom", Name="S1L1", Shortname="S1L1"
+    )["LayerId"]
+    S2 = client.create_stack(
+        Name="S2",
+        Region="us-east-1",
+        ServiceRoleArn="service_arn",
+        DefaultInstanceProfileArn="profile_arn",
+    )["StackId"]
+    S2L1 = client.create_layer(
+        StackId=S2, Type="custom", Name="S2L1", Shortname="S2L1"
+    )["LayerId"]
+    S2L2 = client.create_layer(
+        StackId=S2, Type="custom", Name="S2L2", Shortname="S2L2"
+    )["LayerId"]
+
+    S1L1_i1 = client.create_instance(
+        StackId=S1, LayerIds=[S1L1], InstanceType="t2.micro"
+    )["InstanceId"]
+    S1L1_i2 = client.create_instance(
+        StackId=S1, LayerIds=[S1L1], InstanceType="t2.micro"
+    )["InstanceId"]
+    S2L1_i1 = client.create_instance(
+        StackId=S2, LayerIds=[S2L1], InstanceType="t2.micro"
+    )["InstanceId"]
+    S2L2_i1 = client.create_instance(
+        StackId=S2, LayerIds=[S2L2], InstanceType="t2.micro"
+    )["InstanceId"]
+    S2L2_i2 = client.create_instance(
+        StackId=S2, LayerIds=[S2L2], InstanceType="t2.micro"
+    )["InstanceId"]
+
+    # instances in Stack 1
+    response = client.describe_instances(StackId=S1)["Instances"]
+    response.should.have.length_of(2)
+    S1L1_i1.should.be.within([i["InstanceId"] for i in response])
+    S1L1_i2.should.be.within([i["InstanceId"] for i in response])
+
+    response2 = client.describe_instances(InstanceIds=[S1L1_i1, S1L1_i2])["Instances"]
+    sorted(response2, key=lambda d: d["InstanceId"]).should.equal(
+        sorted(response, key=lambda d: d["InstanceId"])
+    )
+
+    response3 = client.describe_instances(LayerId=S1L1)["Instances"]
+    sorted(response3, key=lambda d: d["InstanceId"]).should.equal(
+        sorted(response, key=lambda d: d["InstanceId"])
+    )
+
+    response = client.describe_instances(StackId=S1)["Instances"]
+    response.should.have.length_of(2)
+    S1L1_i1.should.be.within([i["InstanceId"] for i in response])
+    S1L1_i2.should.be.within([i["InstanceId"] for i in response])
+
+    # instances in Stack 2
+    response = client.describe_instances(StackId=S2)["Instances"]
+    response.should.have.length_of(3)
+    S2L1_i1.should.be.within([i["InstanceId"] for i in response])
+    S2L2_i1.should.be.within([i["InstanceId"] for i in response])
+    S2L2_i2.should.be.within([i["InstanceId"] for i in response])
+
+    response = client.describe_instances(LayerId=S2L1)["Instances"]
+    response.should.have.length_of(1)
+    S2L1_i1.should.be.within([i["InstanceId"] for i in response])
+
+    response = client.describe_instances(LayerId=S2L2)["Instances"]
+    response.should.have.length_of(2)
+    S2L1_i1.should_not.be.within([i["InstanceId"] for i in response])
+
+    # ClientError
+    client.describe_instances.when.called_with(StackId=S1, LayerId=S1L1).should.throw(
+        Exception, "Please provide either one or more"
+    )
+    # ClientError
+    client.describe_instances.when.called_with(StackId="nothere").should.throw(
+        Exception, "nothere"
+    )
+    # ClientError
+    client.describe_instances.when.called_with(LayerId="nothere").should.throw(
+        Exception, "nothere"
+    )
+    # ClientError
+    client.describe_instances.when.called_with(InstanceIds=["nothere"]).should.throw(
+        Exception, "nothere"
+    )
+
+
+@mock_opsworks
+@mock_ec2
+def test_ec2_integration():
+    """
+    instances created via OpsWorks should be discoverable via ec2
+    """
+
+    opsworks = boto3.client("opsworks", region_name="us-east-1")
+    stack_id = opsworks.create_stack(
+        Name="S1",
+        Region="us-east-1",
+        ServiceRoleArn="service_arn",
+        DefaultInstanceProfileArn="profile_arn",
+    )["StackId"]
+
+    layer_id = opsworks.create_layer(
+        StackId=stack_id, Type="custom", Name="S1L1", Shortname="S1L1"
+    )["LayerId"]
+
+    instance_id = opsworks.create_instance(
+        StackId=stack_id,
+        LayerIds=[layer_id],
+        InstanceType="t2.micro",
+        SshKeyName="testSSH",
+    )["InstanceId"]
+
+    ec2 = boto3.client("ec2", region_name="us-east-1")
+
+    # Before starting the instance, it shouldn't be discoverable via ec2
+    reservations = ec2.describe_instances()["Reservations"]
+    assert reservations.should.be.empty
+
+    # After starting the instance, it should be discoverable via ec2
+    opsworks.start_instance(InstanceId=instance_id)
+    reservations = ec2.describe_instances()["Reservations"]
+    reservations[0]["Instances"].should.have.length_of(1)
+    instance = reservations[0]["Instances"][0]
+    opsworks_instance = opsworks.describe_instances(StackId=stack_id)["Instances"][0]
+
+    instance["InstanceId"].should.equal(opsworks_instance["Ec2InstanceId"])
+    instance["PrivateIpAddress"].should.equal(opsworks_instance["PrivateIp"])
--- conflicted
+++ resolved
@@ -1,519 +1,3 @@
-<<<<<<< HEAD
-from __future__ import unicode_literals
-# Ensure 'assert_raises' context manager support for Python 2.6
-import tests.backport_assert_raises
-from nose.tools import assert_raises
-
-import boto
-import boto3
-from boto.exception import EC2ResponseError
-import six
-
-import sure  # noqa
-
-from moto import mock_ec2, mock_ec2_deprecated
-
-import logging
-
-
-@mock_ec2_deprecated
-def test_eip_allocate_classic():
-    """Allocate/release Classic EIP"""
-    conn = boto.connect_ec2('the_key', 'the_secret')
-
-    with assert_raises(EC2ResponseError) as ex:
-        standard = conn.allocate_address(dry_run=True)
-    ex.exception.error_code.should.equal('DryRunOperation')
-    ex.exception.status.should.equal(400)
-    ex.exception.message.should.equal(
-        'An error occurred (DryRunOperation) when calling the AllocateAddress operation: Request would have succeeded, but DryRun flag is set')
-
-    standard = conn.allocate_address()
-    standard.should.be.a(boto.ec2.address.Address)
-    standard.public_ip.should.be.a(six.text_type)
-    standard.instance_id.should.be.none
-    standard.domain.should.be.equal("standard")
-
-    with assert_raises(EC2ResponseError) as ex:
-        standard.release(dry_run=True)
-    ex.exception.error_code.should.equal('DryRunOperation')
-    ex.exception.status.should.equal(400)
-    ex.exception.message.should.equal(
-        'An error occurred (DryRunOperation) when calling the ReleaseAddress operation: Request would have succeeded, but DryRun flag is set')
-
-    standard.release()
-    standard.should_not.be.within(conn.get_all_addresses())
-
-
-@mock_ec2_deprecated
-def test_eip_allocate_vpc():
-    """Allocate/release VPC EIP"""
-    conn = boto.connect_ec2('the_key', 'the_secret')
-
-    with assert_raises(EC2ResponseError) as ex:
-        vpc = conn.allocate_address(domain="vpc", dry_run=True)
-    ex.exception.error_code.should.equal('DryRunOperation')
-    ex.exception.status.should.equal(400)
-    ex.exception.message.should.equal(
-        'An error occurred (DryRunOperation) when calling the AllocateAddress operation: Request would have succeeded, but DryRun flag is set')
-
-    vpc = conn.allocate_address(domain="vpc")
-    vpc.should.be.a(boto.ec2.address.Address)
-    vpc.domain.should.be.equal("vpc")
-    logging.debug("vpc alloc_id:".format(vpc.allocation_id))
-    vpc.release()
-
-@mock_ec2
-def test_specific_eip_allocate_vpc():
-    """Allocate VPC EIP with specific address"""
-    service = boto3.resource('ec2', region_name='us-west-1')
-    client = boto3.client('ec2', region_name='us-west-1')
-
-    vpc = client.allocate_address(Domain="vpc", Address="127.38.43.222")
-    vpc['Domain'].should.be.equal("vpc")
-    vpc['PublicIp'].should.be.equal("127.38.43.222")
-    logging.debug("vpc alloc_id:".format(vpc['AllocationId']))
-
-
-@mock_ec2_deprecated
-def test_eip_allocate_invalid_domain():
-    """Allocate EIP invalid domain"""
-    conn = boto.connect_ec2('the_key', 'the_secret')
-
-    with assert_raises(EC2ResponseError) as cm:
-        conn.allocate_address(domain="bogus")
-    cm.exception.code.should.equal('InvalidParameterValue')
-    cm.exception.status.should.equal(400)
-    cm.exception.request_id.should_not.be.none
-
-
-@mock_ec2_deprecated
-def test_eip_associate_classic():
-    """Associate/Disassociate EIP to classic instance"""
-    conn = boto.connect_ec2('the_key', 'the_secret')
-
-    reservation = conn.run_instances('ami-1234abcd')
-    instance = reservation.instances[0]
-
-    eip = conn.allocate_address()
-    eip.instance_id.should.be.none
-
-    with assert_raises(EC2ResponseError) as cm:
-        conn.associate_address(public_ip=eip.public_ip)
-    cm.exception.code.should.equal('MissingParameter')
-    cm.exception.status.should.equal(400)
-    cm.exception.request_id.should_not.be.none
-
-    with assert_raises(EC2ResponseError) as ex:
-        conn.associate_address(instance_id=instance.id,
-                               public_ip=eip.public_ip, dry_run=True)
-    ex.exception.error_code.should.equal('DryRunOperation')
-    ex.exception.status.should.equal(400)
-    ex.exception.message.should.equal(
-        'An error occurred (DryRunOperation) when calling the AssociateAddress operation: Request would have succeeded, but DryRun flag is set')
-
-    conn.associate_address(instance_id=instance.id, public_ip=eip.public_ip)
-    # no .update() on address ):
-    eip = conn.get_all_addresses(addresses=[eip.public_ip])[0]
-    eip.instance_id.should.be.equal(instance.id)
-
-    with assert_raises(EC2ResponseError) as ex:
-        conn.disassociate_address(public_ip=eip.public_ip, dry_run=True)
-    ex.exception.error_code.should.equal('DryRunOperation')
-    ex.exception.status.should.equal(400)
-    ex.exception.message.should.equal(
-        'An error occurred (DryRunOperation) when calling the DisAssociateAddress operation: Request would have succeeded, but DryRun flag is set')
-
-    conn.disassociate_address(public_ip=eip.public_ip)
-    # no .update() on address ):
-    eip = conn.get_all_addresses(addresses=[eip.public_ip])[0]
-    eip.instance_id.should.be.equal(u'')
-    eip.release()
-    eip.should_not.be.within(conn.get_all_addresses())
-    eip = None
-
-    instance.terminate()
-
-
-@mock_ec2_deprecated
-def test_eip_associate_vpc():
-    """Associate/Disassociate EIP to VPC instance"""
-    conn = boto.connect_ec2('the_key', 'the_secret')
-
-    reservation = conn.run_instances('ami-1234abcd')
-    instance = reservation.instances[0]
-
-    eip = conn.allocate_address(domain='vpc')
-    eip.instance_id.should.be.none
-
-    with assert_raises(EC2ResponseError) as cm:
-        conn.associate_address(allocation_id=eip.allocation_id)
-    cm.exception.code.should.equal('MissingParameter')
-    cm.exception.status.should.equal(400)
-    cm.exception.request_id.should_not.be.none
-
-    conn.associate_address(instance_id=instance.id,
-                           allocation_id=eip.allocation_id)
-    # no .update() on address ):
-    eip = conn.get_all_addresses(addresses=[eip.public_ip])[0]
-    eip.instance_id.should.be.equal(instance.id)
-    conn.disassociate_address(association_id=eip.association_id)
-    # no .update() on address ):
-    eip = conn.get_all_addresses(addresses=[eip.public_ip])[0]
-    eip.instance_id.should.be.equal(u'')
-    eip.association_id.should.be.none
-
-    with assert_raises(EC2ResponseError) as ex:
-        eip.release(dry_run=True)
-    ex.exception.error_code.should.equal('DryRunOperation')
-    ex.exception.status.should.equal(400)
-    ex.exception.message.should.equal(
-        'An error occurred (DryRunOperation) when calling the ReleaseAddress operation: Request would have succeeded, but DryRun flag is set')
-
-    eip.release()
-    eip = None
-
-    instance.terminate()
-
-
-@mock_ec2
-def test_eip_boto3_vpc_association():
-    """Associate EIP to VPC instance in a new subnet with boto3"""
-    service = boto3.resource('ec2', region_name='us-west-1')
-    client = boto3.client('ec2', region_name='us-west-1')
-    vpc_res = client.create_vpc(CidrBlock='10.0.0.0/24')
-    subnet_res = client.create_subnet(
-        VpcId=vpc_res['Vpc']['VpcId'], CidrBlock='10.0.0.0/24')
-    instance = service.create_instances(**{
-        'InstanceType': 't2.micro',
-        'ImageId': 'ami-test',
-        'MinCount': 1,
-        'MaxCount': 1,
-        'SubnetId': subnet_res['Subnet']['SubnetId']
-    })[0]
-    allocation_id = client.allocate_address(Domain='vpc')['AllocationId']
-    address = service.VpcAddress(allocation_id)
-    address.load()
-    address.association_id.should.be.none
-    address.instance_id.should.be.empty
-    address.network_interface_id.should.be.empty
-    association_id = client.associate_address(
-        InstanceId=instance.id,
-        AllocationId=allocation_id,
-        AllowReassociation=False)
-    instance.load()
-    address.reload()
-    address.association_id.should_not.be.none
-    instance.public_ip_address.should_not.be.none
-    instance.public_dns_name.should_not.be.none
-    address.network_interface_id.should.equal(instance.network_interfaces_attribute[0].get('NetworkInterfaceId'))
-    address.public_ip.should.equal(instance.public_ip_address)
-    address.instance_id.should.equal(instance.id)
-
-    client.disassociate_address(AssociationId=address.association_id)
-    instance.reload()
-    address.reload()
-    instance.public_ip_address.should.be.none
-    address.network_interface_id.should.be.empty
-    address.association_id.should.be.none
-    address.instance_id.should.be.empty
-
-
-@mock_ec2_deprecated
-def test_eip_associate_network_interface():
-    """Associate/Disassociate EIP to NIC"""
-    conn = boto.connect_vpc('the_key', 'the_secret')
-    vpc = conn.create_vpc("10.0.0.0/16")
-    subnet = conn.create_subnet(vpc.id, "10.0.0.0/18")
-    eni = conn.create_network_interface(subnet.id)
-
-    eip = conn.allocate_address(domain='vpc')
-    eip.network_interface_id.should.be.none
-
-    with assert_raises(EC2ResponseError) as cm:
-        conn.associate_address(network_interface_id=eni.id)
-    cm.exception.code.should.equal('MissingParameter')
-    cm.exception.status.should.equal(400)
-    cm.exception.request_id.should_not.be.none
-
-    conn.associate_address(network_interface_id=eni.id,
-                           allocation_id=eip.allocation_id)
-    # no .update() on address ):
-    eip = conn.get_all_addresses(addresses=[eip.public_ip])[0]
-    eip.network_interface_id.should.be.equal(eni.id)
-
-    conn.disassociate_address(association_id=eip.association_id)
-    # no .update() on address ):
-    eip = conn.get_all_addresses(addresses=[eip.public_ip])[0]
-    eip.network_interface_id.should.be.equal(u'')
-    eip.association_id.should.be.none
-    eip.release()
-    eip = None
-
-
-@mock_ec2_deprecated
-def test_eip_reassociate():
-    """reassociate EIP"""
-    conn = boto.connect_ec2('the_key', 'the_secret')
-
-    reservation = conn.run_instances('ami-1234abcd', min_count=2)
-    instance1, instance2 = reservation.instances
-
-    eip = conn.allocate_address()
-    conn.associate_address(instance_id=instance1.id, public_ip=eip.public_ip)
-
-    # Same ID is idempotent
-    conn.associate_address(instance_id=instance1.id, public_ip=eip.public_ip)
-
-    # Different ID detects resource association
-    with assert_raises(EC2ResponseError) as cm:
-        conn.associate_address(
-            instance_id=instance2.id, public_ip=eip.public_ip, allow_reassociation=False)
-    cm.exception.code.should.equal('Resource.AlreadyAssociated')
-    cm.exception.status.should.equal(400)
-    cm.exception.request_id.should_not.be.none
-
-    conn.associate_address.when.called_with(
-        instance_id=instance2.id, public_ip=eip.public_ip, allow_reassociation=True).should_not.throw(EC2ResponseError)
-
-    eip.release()
-    eip = None
-
-    instance1.terminate()
-    instance2.terminate()
-
-
-@mock_ec2_deprecated
-def test_eip_reassociate_nic():
-    """reassociate EIP"""
-    conn = boto.connect_vpc('the_key', 'the_secret')
-
-    vpc = conn.create_vpc("10.0.0.0/16")
-    subnet = conn.create_subnet(vpc.id, "10.0.0.0/18")
-    eni1 = conn.create_network_interface(subnet.id)
-    eni2 = conn.create_network_interface(subnet.id)
-
-    eip = conn.allocate_address()
-    conn.associate_address(network_interface_id=eni1.id,
-                           public_ip=eip.public_ip)
-
-    # Same ID is idempotent
-    conn.associate_address(network_interface_id=eni1.id,
-                           public_ip=eip.public_ip)
-
-    # Different ID detects resource association
-    with assert_raises(EC2ResponseError) as cm:
-        conn.associate_address(
-            network_interface_id=eni2.id, public_ip=eip.public_ip)
-    cm.exception.code.should.equal('Resource.AlreadyAssociated')
-    cm.exception.status.should.equal(400)
-    cm.exception.request_id.should_not.be.none
-
-    conn.associate_address.when.called_with(
-        network_interface_id=eni2.id, public_ip=eip.public_ip, allow_reassociation=True).should_not.throw(EC2ResponseError)
-
-    eip.release()
-    eip = None
-
-
-@mock_ec2_deprecated
-def test_eip_associate_invalid_args():
-    """Associate EIP, invalid args """
-    conn = boto.connect_ec2('the_key', 'the_secret')
-
-    reservation = conn.run_instances('ami-1234abcd')
-    instance = reservation.instances[0]
-
-    eip = conn.allocate_address()
-
-    with assert_raises(EC2ResponseError) as cm:
-        conn.associate_address(instance_id=instance.id)
-    cm.exception.code.should.equal('MissingParameter')
-    cm.exception.status.should.equal(400)
-    cm.exception.request_id.should_not.be.none
-
-    instance.terminate()
-
-
-@mock_ec2_deprecated
-def test_eip_disassociate_bogus_association():
-    """Disassociate bogus EIP"""
-    conn = boto.connect_ec2('the_key', 'the_secret')
-
-    with assert_raises(EC2ResponseError) as cm:
-        conn.disassociate_address(association_id="bogus")
-    cm.exception.code.should.equal('InvalidAssociationID.NotFound')
-    cm.exception.status.should.equal(400)
-    cm.exception.request_id.should_not.be.none
-
-
-@mock_ec2_deprecated
-def test_eip_release_bogus_eip():
-    """Release bogus EIP"""
-    conn = boto.connect_ec2('the_key', 'the_secret')
-
-    with assert_raises(EC2ResponseError) as cm:
-        conn.release_address(allocation_id="bogus")
-    cm.exception.code.should.equal('InvalidAllocationID.NotFound')
-    cm.exception.status.should.equal(400)
-    cm.exception.request_id.should_not.be.none
-
-
-@mock_ec2_deprecated
-def test_eip_disassociate_arg_error():
-    """Invalid arguments disassociate address"""
-    conn = boto.connect_ec2('the_key', 'the_secret')
-
-    with assert_raises(EC2ResponseError) as cm:
-        conn.disassociate_address()
-    cm.exception.code.should.equal('MissingParameter')
-    cm.exception.status.should.equal(400)
-    cm.exception.request_id.should_not.be.none
-
-
-@mock_ec2_deprecated
-def test_eip_release_arg_error():
-    """Invalid arguments release address"""
-    conn = boto.connect_ec2('the_key', 'the_secret')
-
-    with assert_raises(EC2ResponseError) as cm:
-        conn.release_address()
-    cm.exception.code.should.equal('MissingParameter')
-    cm.exception.status.should.equal(400)
-    cm.exception.request_id.should_not.be.none
-
-
-@mock_ec2_deprecated
-def test_eip_describe():
-    """Listing of allocated Elastic IP Addresses."""
-    conn = boto.connect_ec2('the_key', 'the_secret')
-    eips = []
-    number_of_classic_ips = 2
-    number_of_vpc_ips = 2
-
-    # allocate some IPs
-    for _ in range(number_of_classic_ips):
-        eips.append(conn.allocate_address())
-    for _ in range(number_of_vpc_ips):
-        eips.append(conn.allocate_address(domain='vpc'))
-    len(eips).should.be.equal(number_of_classic_ips + number_of_vpc_ips)
-
-    # Can we find each one individually?
-    for eip in eips:
-        if eip.allocation_id:
-            lookup_addresses = conn.get_all_addresses(
-                allocation_ids=[eip.allocation_id])
-        else:
-            lookup_addresses = conn.get_all_addresses(
-                addresses=[eip.public_ip])
-        len(lookup_addresses).should.be.equal(1)
-        lookup_addresses[0].public_ip.should.be.equal(eip.public_ip)
-
-    # Can we find first two when we search for them?
-    lookup_addresses = conn.get_all_addresses(
-        addresses=[eips[0].public_ip, eips[1].public_ip])
-    len(lookup_addresses).should.be.equal(2)
-    lookup_addresses[0].public_ip.should.be.equal(eips[0].public_ip)
-    lookup_addresses[1].public_ip.should.be.equal(eips[1].public_ip)
-
-    # Release all IPs
-    for eip in eips:
-        eip.release()
-    len(conn.get_all_addresses()).should.be.equal(0)
-
-
-@mock_ec2_deprecated
-def test_eip_describe_none():
-    """Error when search for bogus IP"""
-    conn = boto.connect_ec2('the_key', 'the_secret')
-
-    with assert_raises(EC2ResponseError) as cm:
-        conn.get_all_addresses(addresses=["256.256.256.256"])
-    cm.exception.code.should.equal('InvalidAddress.NotFound')
-    cm.exception.status.should.equal(400)
-    cm.exception.request_id.should_not.be.none
-
-
-@mock_ec2
-def test_eip_filters():
-    service = boto3.resource('ec2', region_name='us-west-1')
-    client = boto3.client('ec2', region_name='us-west-1')
-    vpc_res = client.create_vpc(CidrBlock='10.0.0.0/24')
-    subnet_res = client.create_subnet(
-        VpcId=vpc_res['Vpc']['VpcId'], CidrBlock='10.0.0.0/24')
-
-    def create_inst_with_eip():
-        instance = service.create_instances(**{
-            'InstanceType': 't2.micro',
-            'ImageId': 'ami-test',
-            'MinCount': 1,
-            'MaxCount': 1,
-            'SubnetId': subnet_res['Subnet']['SubnetId']
-        })[0]
-        allocation_id = client.allocate_address(Domain='vpc')['AllocationId']
-        _ = client.associate_address(
-            InstanceId=instance.id,
-            AllocationId=allocation_id,
-            AllowReassociation=False)
-        instance.load()
-        address = service.VpcAddress(allocation_id)
-        address.load()
-        return instance, address
-
-    inst1, eip1 = create_inst_with_eip()
-    inst2, eip2 = create_inst_with_eip()
-    inst3, eip3 = create_inst_with_eip()
-
-    # Param search by AllocationId
-    addresses = list(service.vpc_addresses.filter(AllocationIds=[eip2.allocation_id]))
-    len(addresses).should.be.equal(1)
-    addresses[0].public_ip.should.equal(eip2.public_ip)
-    inst2.public_ip_address.should.equal(addresses[0].public_ip)
-
-    # Param search by PublicIp
-    addresses = list(service.vpc_addresses.filter(PublicIps=[eip3.public_ip]))
-    len(addresses).should.be.equal(1)
-    addresses[0].public_ip.should.equal(eip3.public_ip)
-    inst3.public_ip_address.should.equal(addresses[0].public_ip)
-
-    # Param search by Filter
-    def check_vpc_filter_valid(filter_name, filter_values):
-        addresses = list(service.vpc_addresses.filter(
-            Filters=[{'Name': filter_name,
-                      'Values': filter_values}]))
-        len(addresses).should.equal(2)
-        ips = [addr.public_ip for addr in addresses]
-        set(ips).should.equal(set([eip1.public_ip, eip2.public_ip]))
-        ips.should.contain(inst1.public_ip_address)
-
-    def check_vpc_filter_invalid(filter_name):
-        addresses = list(service.vpc_addresses.filter(
-            Filters=[{'Name': filter_name,
-                      'Values': ['dummy1', 'dummy2']}]))
-        len(addresses).should.equal(0)
-
-    def check_vpc_filter(filter_name, filter_values):
-        check_vpc_filter_valid(filter_name, filter_values)
-        check_vpc_filter_invalid(filter_name)
-
-    check_vpc_filter('allocation-id', [eip1.allocation_id, eip2.allocation_id])
-    check_vpc_filter('association-id', [eip1.association_id, eip2.association_id])
-    check_vpc_filter('instance-id', [inst1.id, inst2.id])
-    check_vpc_filter(
-        'network-interface-id',
-        [inst1.network_interfaces_attribute[0].get('NetworkInterfaceId'),
-         inst2.network_interfaces_attribute[0].get('NetworkInterfaceId')])
-    check_vpc_filter(
-        'private-ip-address',
-        [inst1.network_interfaces_attribute[0].get('PrivateIpAddress'),
-         inst2.network_interfaces_attribute[0].get('PrivateIpAddress')])
-    check_vpc_filter('public-ip', [inst1.public_ip_address, inst2.public_ip_address])
-
-    # all the ips are in a VPC
-    addresses = list(service.vpc_addresses.filter(
-        Filters=[{'Name': 'domain', 'Values': ['vpc']}]))
-    len(addresses).should.equal(3)
-=======
 from __future__ import unicode_literals
 
 # Ensure 'assert_raises' context manager support for Python 2.6
@@ -1052,5 +536,4 @@
     addresses = list(
         service.vpc_addresses.filter(Filters=[{"Name": "domain", "Values": ["vpc"]}])
     )
-    len(addresses).should.equal(3)
->>>>>>> b8a1f852
+    len(addresses).should.equal(3)
<<<<<<< HEAD
from __future__ import unicode_literals
import sure  # noqa

import moto.server as server

'''
Test the different server responses
'''


def test_describe_jobflows():
    backend = server.create_backend_app("emr")
    test_client = backend.test_client()

    res = test_client.get('/?Action=DescribeJobFlows')

    res.data.should.contain(b'<DescribeJobFlowsResult>')
    res.data.should.contain(b'<JobFlows>')
=======
from __future__ import unicode_literals
import sure  # noqa

import moto.server as server

"""
Test the different server responses
"""


def test_describe_jobflows():
    backend = server.create_backend_app("emr")
    test_client = backend.test_client()

    res = test_client.get("/?Action=DescribeJobFlows")

    res.data.should.contain(b"<DescribeJobFlowsResult>")
    res.data.should.contain(b"<JobFlows>")
>>>>>>> b8a1f852
<|MERGE_RESOLUTION|>--- conflicted
+++ resolved
@@ -1,23 +1,3 @@
-<<<<<<< HEAD
-from __future__ import unicode_literals
-import sure  # noqa
-
-import moto.server as server
-
-'''
-Test the different server responses
-'''
-
-
-def test_describe_jobflows():
-    backend = server.create_backend_app("emr")
-    test_client = backend.test_client()
-
-    res = test_client.get('/?Action=DescribeJobFlows')
-
-    res.data.should.contain(b'<DescribeJobFlowsResult>')
-    res.data.should.contain(b'<JobFlows>')
-=======
 from __future__ import unicode_literals
 import sure  # noqa
 
@@ -35,5 +15,4 @@
     res = test_client.get("/?Action=DescribeJobFlows")
 
     res.data.should.contain(b"<DescribeJobFlowsResult>")
-    res.data.should.contain(b"<JobFlows>")
->>>>>>> b8a1f852
+    res.data.should.contain(b"<JobFlows>")
from __future__ import unicode_literals
import os
import base64
import datetime
import hashlib
import copy
import itertools
import codecs
import six

from bisect import insort
from moto.core import BaseBackend
from moto.core.utils import iso_8601_datetime_with_milliseconds, rfc_1123_datetime
from .exceptions import BucketAlreadyExists, MissingBucket, MissingKey, InvalidPart, EntityTooSmall
from .utils import clean_key_name, _VersionedKeyStore

UPLOAD_ID_BYTES = 43
UPLOAD_PART_MIN_SIZE = 5242880


class FakeKey(object):

    def __init__(self, name, value, storage="STANDARD", etag=None, is_versioned=False, version_id=0):
        self.name = name
        self.value = value
        self.last_modified = datetime.datetime.utcnow()
        self.acl = get_canned_acl('private')
        self._storage_class = storage if storage else "STANDARD"
        self._metadata = {}
        self._expiry = None
        self._etag = etag
        self._version_id = version_id
        self._is_versioned = is_versioned

    def copy(self, new_name=None):
        r = copy.deepcopy(self)
        if new_name is not None:
            r.name = new_name
        return r

    def set_metadata(self, metadata, replace=False):
        if replace:
            self._metadata = {}
        self._metadata.update(metadata)

    def set_storage_class(self, storage_class):
        self._storage_class = storage_class

    def set_acl(self, acl):
        self.acl = acl

    def append_to_value(self, value):
        self.value += value
        self.last_modified = datetime.datetime.utcnow()
        self._etag = None  # must recalculate etag
        if self._is_versioned:
            self._version_id += 1
        else:
            self._is_versioned = 0

    def restore(self, days):
        self._expiry = datetime.datetime.utcnow() + datetime.timedelta(days)

    @property
    def etag(self):
        if self._etag is None:
            value_md5 = hashlib.md5()
            if isinstance(self.value, six.text_type):
                value = self.value.encode("utf-8")
            else:
                value = self.value
            value_md5.update(value)
            self._etag = value_md5.hexdigest()
        return '"{0}"'.format(self._etag)

    @property
    def last_modified_ISO8601(self):
        return iso_8601_datetime_with_milliseconds(self.last_modified)

    @property
    def last_modified_RFC1123(self):
        # Different datetime formats depending on how the key is obtained
        # https://github.com/boto/boto/issues/466
        return rfc_1123_datetime(self.last_modified)

    @property
    def metadata(self):
        return self._metadata

    @property
    def response_dict(self):
<<<<<<< HEAD
        res = {
            'etag': self.etag,
=======
        r = {
            'Etag': self.etag,
>>>>>>> 0393c384
            'last-modified': self.last_modified_RFC1123,
            'content-length': str(len(self.value)),
        }
        if self._storage_class != 'STANDARD':
            res['x-amz-storage-class'] = self._storage_class
        if self._expiry is not None:
            rhdr = 'ongoing-request="false", expiry-date="{0}"'
            res['x-amz-restore'] = rhdr.format(self.expiry_date)

        if self._is_versioned:
            res['x-amz-version-id'] = str(self._version_id)

        return res

    @property
    def size(self):
        return len(self.value)

    @property
    def storage_class(self):
        return self._storage_class

    @property
    def expiry_date(self):
        if self._expiry is not None:
            return self._expiry.strftime("%a, %d %b %Y %H:%M:%S GMT")


class FakeMultipart(object):

    def __init__(self, key_name, metadata):
        self.key_name = key_name
        self.metadata = metadata
        self.parts = {}
        self.partlist = []  # ordered list of part ID's
        rand_b64 = base64.b64encode(os.urandom(UPLOAD_ID_BYTES))
        self.id = rand_b64.decode('utf-8').replace('=', '').replace('+', '')

    def complete(self, body):
        decode_hex = codecs.getdecoder("hex_codec")
        total = bytearray()
        md5s = bytearray()

        last = None
        count = 0
        for pn, etag in body:
            part = self.parts.get(pn)
            if part is None or part.etag != etag:
                raise InvalidPart()
            if last is not None and len(last.value) < UPLOAD_PART_MIN_SIZE:
                raise EntityTooSmall()
            part_etag = part.etag.replace('"', '')
            md5s.extend(decode_hex(part_etag)[0])
            total.extend(part.value)
            last = part
            count += 1

        etag = hashlib.md5()
        etag.update(bytes(md5s))
        return total, "{0}-{1}".format(etag.hexdigest(), count)

    def set_part(self, part_id, value):
        if part_id < 1:
            return

        key = FakeKey(part_id, value)
        self.parts[part_id] = key
        if part_id not in self.partlist:
            insort(self.partlist, part_id)
        return key

    def list_parts(self):
        for part_id in self.partlist:
            yield self.parts[part_id]


class FakeGrantee(object):

    def __init__(self, id='', uri='', display_name=''):
        self.id = id
        self.uri = uri
        self.display_name = display_name

    @property
    def type(self):
        return 'Group' if self.uri else 'CanonicalUser'


ALL_USERS_GRANTEE = FakeGrantee(
    uri='http://acs.amazonaws.com/groups/global/AllUsers')
AUTHENTICATED_USERS_GRANTEE = FakeGrantee(
    uri='http://acs.amazonaws.com/groups/global/AuthenticatedUsers')
LOG_DELIVERY_GRANTEE = FakeGrantee(
    uri='http://acs.amazonaws.com/groups/s3/LogDelivery')

PERMISSION_FULL_CONTROL = 'FULL_CONTROL'
PERMISSION_WRITE = 'WRITE'
PERMISSION_READ = 'READ'
PERMISSION_WRITE_ACP = 'WRITE_ACP'
PERMISSION_READ_ACP = 'READ_ACP'


class FakeGrant(object):

    def __init__(self, grantees, permissions):
        self.grantees = grantees
        self.permissions = permissions


class FakeAcl(object):

    def __init__(self, grants=[]):
        self.grants = grants


def get_canned_acl(acl):
    owner_grantee = FakeGrantee(
        id='75aa57f09aa0c8caeab4f8c24e99d10f8e7faeebf76c078efc7c6caea54ba06a')
    grants = [FakeGrant([owner_grantee], [PERMISSION_FULL_CONTROL])]
    if acl == 'private':
        pass  # no other permissions
    elif acl == 'public-read':
        grants.append(FakeGrant([ALL_USERS_GRANTEE], [PERMISSION_READ]))
    elif acl == 'public-read-write':
        grants.append(FakeGrant([ALL_USERS_GRANTEE], [
                      PERMISSION_READ, PERMISSION_WRITE]))
    elif acl == 'authenticated-read':
        grants.append(
            FakeGrant([AUTHENTICATED_USERS_GRANTEE], [PERMISSION_READ]))
    elif acl == 'bucket-owner-read':
        pass  # TODO: bucket owner ACL
    elif acl == 'bucket-owner-full-control':
        pass  # TODO: bucket owner ACL
    elif acl == 'aws-exec-read':
        pass  # TODO: bucket owner, EC2 Read
    elif acl == 'log-delivery-write':
        grants.append(FakeGrant([LOG_DELIVERY_GRANTEE], [
                      PERMISSION_READ_ACP, PERMISSION_WRITE]))
    else:
        assert False, 'Unknown canned acl: %s' % (acl,)
    return FakeAcl(grants=grants)


class LifecycleRule(object):

    def __init__(self, id=None, prefix=None, status=None, expiration_days=None,
                 expiration_date=None, transition_days=None,
                 transition_date=None, storage_class=None):
        self.id = id
        self.prefix = prefix
        self.status = status
        self.expiration_days = expiration_days
        self.expiration_date = expiration_date
        self.transition_days = transition_days
        self.transition_date = transition_date
        self.storage_class = storage_class


class FakeBucket(object):

    def __init__(self, name, region_name):
        self.name = name
        self.region_name = region_name
        self.keys = _VersionedKeyStore()
        self.multiparts = {}
        self.versioning_status = None
        self.rules = []
        self.policy = None
        self.website_configuration = None
        self.acl = get_canned_acl('private')

    @property
    def location(self):
        return self.region_name

    @property
    def is_versioned(self):
        return self.versioning_status == 'Enabled'

    def set_lifecycle(self, rules):
        self.rules = []
        for rule in rules:
            expiration = rule.get('Expiration')
            transition = rule.get('Transition')
            self.rules.append(LifecycleRule(
                id=rule.get('ID'),
                prefix=rule['Prefix'],
                status=rule['Status'],
                expiration_days=expiration.get('Days') if expiration else None,
                expiration_date=expiration.get('Date') if expiration else None,
                transition_days=transition.get('Days') if transition else None,
                transition_date=transition.get('Date') if transition else None,
                storage_class=transition[
                    'StorageClass'] if transition else None,
            ))

    def delete_lifecycle(self):
        self.rules = []

    def set_website_configuration(self, website_configuration):
        self.website_configuration = website_configuration

    def get_cfn_attribute(self, attribute_name):
        from moto.cloudformation.exceptions import UnformattedGetAttTemplateException
        if attribute_name == 'DomainName':
            raise NotImplementedError(
                '"Fn::GetAtt" : [ "{0}" , "DomainName" ]"')
        elif attribute_name == 'WebsiteURL':
            raise NotImplementedError(
                '"Fn::GetAtt" : [ "{0}" , "WebsiteURL" ]"')
        raise UnformattedGetAttTemplateException()

    def set_acl(self, acl):
        self.acl = acl

    @property
    def physical_resource_id(self):
        return self.name

    @classmethod
    def create_from_cloudformation_json(
            cls, resource_name, cloudformation_json, region_name):
        bucket = s3_backend.create_bucket(resource_name, region_name)
        return bucket


class S3Backend(BaseBackend):

    def __init__(self):
        self.buckets = {}

    def create_bucket(self, bucket_name, region_name):
        if bucket_name in self.buckets:
            raise BucketAlreadyExists(bucket=bucket_name)
        new_bucket = FakeBucket(name=bucket_name, region_name=region_name)
        self.buckets[bucket_name] = new_bucket
        return new_bucket

    def get_all_buckets(self):
        return self.buckets.values()

    def get_bucket(self, bucket_name):
        try:
            return self.buckets[bucket_name]
        except KeyError:
            raise MissingBucket(bucket=bucket_name)

    def delete_bucket(self, bucket_name):
        bucket = self.get_bucket(bucket_name)
        if bucket.keys:
            # Can't delete a bucket with keys
            return False
        else:
            return self.buckets.pop(bucket_name)

    def set_bucket_versioning(self, bucket_name, status):
        self.get_bucket(bucket_name).versioning_status = status

    def get_bucket_versioning(self, bucket_name):
        return self.get_bucket(bucket_name).versioning_status

    def get_bucket_versions(self, bucket_name, delimiter=None,
                            encoding_type=None,
                            key_marker=None,
                            max_keys=None,
                            version_id_marker=None):
        bucket = self.get_bucket(bucket_name)

        if any((delimiter, encoding_type, key_marker, version_id_marker)):
            raise NotImplementedError(
                "Called get_bucket_versions with some of delimiter, encoding_type, key_marker, version_id_marker")

        return itertools.chain(*(l for _, l in bucket.keys.iterlists()))

    def get_bucket_policy(self, bucket_name):
        return self.get_bucket(bucket_name).policy

    def set_bucket_policy(self, bucket_name, policy):
        self.get_bucket(bucket_name).policy = policy

    def delete_bucket_policy(self, bucket_name, body):
        bucket = self.get_bucket(bucket_name)
        bucket.policy = None

    def set_bucket_lifecycle(self, bucket_name, rules):
        bucket = self.get_bucket(bucket_name)
        bucket.set_lifecycle(rules)

    def set_bucket_website_configuration(self, bucket_name, website_configuration):
        bucket = self.get_bucket(bucket_name)
        bucket.set_website_configuration(website_configuration)

    def get_bucket_website_configuration(self, bucket_name):
        bucket = self.get_bucket(bucket_name)
        return bucket.website_configuration

    def set_key(self, bucket_name, key_name, value, storage=None, etag=None):
        key_name = clean_key_name(key_name)

        bucket = self.get_bucket(bucket_name)

        old_key = bucket.keys.get(key_name, None)
        if old_key is not None and bucket.is_versioned:
            new_version_id = old_key._version_id + 1
        else:
            new_version_id = 0

        new_key = FakeKey(
            name=key_name,
            value=value,
            storage=storage,
            etag=etag,
            is_versioned=bucket.is_versioned,
            version_id=new_version_id)
        bucket.keys[key_name] = new_key

        return new_key

    def append_to_key(self, bucket_name, key_name, value):
        key_name = clean_key_name(key_name)

        key = self.get_key(bucket_name, key_name)
        key.append_to_value(value)
        return key

    def get_key(self, bucket_name, key_name, version_id=None):
        key_name = clean_key_name(key_name)
        bucket = self.get_bucket(bucket_name)
        if bucket:
            if version_id is None:
                if key_name in bucket.keys:
                    return bucket.keys[key_name]
            else:
                for key in bucket.keys.getlist(key_name):
                    if str(key._version_id) == str(version_id):
                        return key
        raise MissingKey(key_name=key_name)

    def initiate_multipart(self, bucket_name, key_name, metadata):
        bucket = self.get_bucket(bucket_name)
        new_multipart = FakeMultipart(key_name, metadata)
        bucket.multiparts[new_multipart.id] = new_multipart

        return new_multipart

    def complete_multipart(self, bucket_name, multipart_id, body):
        bucket = self.get_bucket(bucket_name)
        multipart = bucket.multiparts[multipart_id]
        value, etag = multipart.complete(body)
        if value is None:
            return
        del bucket.multiparts[multipart_id]

        key = self.set_key(bucket_name, multipart.key_name, value, etag=etag)
        key.set_metadata(multipart.metadata)
        return key

    def cancel_multipart(self, bucket_name, multipart_id):
        bucket = self.get_bucket(bucket_name)
        del bucket.multiparts[multipart_id]

    def list_multipart(self, bucket_name, multipart_id):
        bucket = self.get_bucket(bucket_name)
        return list(bucket.multiparts[multipart_id].list_parts())

    def get_all_multiparts(self, bucket_name):
        bucket = self.get_bucket(bucket_name)
        return bucket.multiparts

    def set_part(self, bucket_name, multipart_id, part_id, value):
        bucket = self.get_bucket(bucket_name)
        multipart = bucket.multiparts[multipart_id]
        return multipart.set_part(part_id, value)

    def copy_part(self, dest_bucket_name, multipart_id, part_id,
                  src_bucket_name, src_key_name, start_byte, end_byte):
        src_key_name = clean_key_name(src_key_name)
        src_bucket = self.get_bucket(src_bucket_name)
        dest_bucket = self.get_bucket(dest_bucket_name)
        multipart = dest_bucket.multiparts[multipart_id]
        src_value = src_bucket.keys[src_key_name].value
        if start_byte is not None:
            src_value = src_value[start_byte:end_byte + 1]
        return multipart.set_part(part_id, src_value)

    def prefix_query(self, bucket, prefix, delimiter):
        key_results = set()
        folder_results = set()
        if prefix:
            for key_name, key in bucket.keys.items():
                if key_name.startswith(prefix):
                    key_without_prefix = key_name.replace(prefix, "", 1)
                    if delimiter and delimiter in key_without_prefix:
                        # If delimiter, we need to split out folder_results
                        key_without_delimiter = key_without_prefix.split(delimiter)[
                            0]
                        folder_results.add("{0}{1}{2}".format(
                            prefix, key_without_delimiter, delimiter))
                    else:
                        key_results.add(key)
        else:
            for key_name, key in bucket.keys.items():
                if delimiter and delimiter in key_name:
                    # If delimiter, we need to split out folder_results
                    folder_results.add(key_name.split(
                        delimiter)[0] + delimiter)
                else:
                    key_results.add(key)

        key_results = sorted(key_results, key=lambda key: key.name)
        folder_results = [folder_name for folder_name in sorted(
            folder_results, key=lambda key: key)]

        return key_results, folder_results

    def delete_key(self, bucket_name, key_name):
        key_name = clean_key_name(key_name)
        bucket = self.get_bucket(bucket_name)

        try:
            bucket.keys.pop(key_name)
            return True
        except KeyError:
            return False

    def copy_key(self, src_bucket_name, src_key_name, dest_bucket_name,
                 dest_key_name, storage=None, acl=None, src_version_id=None):
        src_key_name = clean_key_name(src_key_name)
        dest_key_name = clean_key_name(dest_key_name)
        dest_bucket = self.get_bucket(dest_bucket_name)
        key = self.get_key(src_bucket_name, src_key_name,
                           version_id=src_version_id)
        if dest_key_name != src_key_name:
            key = key.copy(dest_key_name)
        dest_bucket.keys[dest_key_name] = key
        if storage is not None:
            key.set_storage_class(storage)
        if acl is not None:
            key.set_acl(acl)

    def set_bucket_acl(self, bucket_name, acl):
        bucket = self.get_bucket(bucket_name)
        bucket.set_acl(acl)

    def get_bucket_acl(self, bucket_name):
        bucket = self.get_bucket(bucket_name)
        return bucket.acl


s3_backend = S3Backend()<|MERGE_RESOLUTION|>--- conflicted
+++ resolved
@@ -89,13 +89,8 @@
 
     @property
     def response_dict(self):
-<<<<<<< HEAD
         res = {
-            'etag': self.etag,
-=======
-        r = {
             'Etag': self.etag,
->>>>>>> 0393c384
             'last-modified': self.last_modified_RFC1123,
             'content-length': str(len(self.value)),
         }
